--- conflicted
+++ resolved
@@ -5,11 +5,8 @@
 
 * `RtpStreamSend`: Reset RTP retransmission buffer upon RTP sequence number reset ([PR #1041](https://github.com/versatica/mediasoup/pull/1041)).
 * `RtpRetransmissionBuffer`: Handle corner case in which received packet has lower seq than newest packet in the buffer but higher timestamp  ([PR #1044](https://github.com/versatica/mediasoup/pull/1044)).
-<<<<<<< HEAD
 * `SeqManager`: Fix crash and add fuzzer ([PR #1045](https://github.com/versatica/mediasoup/pull/1045)).
-=======
 * Node: Make `appData` TS typed and writable ([PR #1046](https://github.com/versatica/mediasoup/pull/1046), credits to @mango-martin).
->>>>>>> b6d23b72
 
 
 ### 3.11.19
