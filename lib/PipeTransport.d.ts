import { EnhancedEventEmitter } from './EnhancedEventEmitter';
import { Transport, TransportListenIp, TransportTuple, SctpState } from './Transport';
import { Consumer } from './Consumer';
import { SctpParameters, NumSctpStreams } from './SctpParameters';
import { SrtpParameters } from './SrtpParameters';
export declare type PipeTransportOptions = {
    /**
     * Listening IP address.
     */
    listenIp: TransportListenIp | string;
    /**
<<<<<<< HEAD
     * Disable IP:Port check for RTP and RTCP packets.
     * Default false.
     */
    disableOriginCheck?: boolean;
=======
     * Fixed port to listen on instead of selecting automatically from Worker's port
     * range.
     */
    port?: number;
>>>>>>> afaaf4b9
    /**
     * Create a SCTP association. Default false.
     */
    enableSctp?: boolean;
    /**
     * SCTP streams number.
     */
    numSctpStreams?: NumSctpStreams;
    /**
     * Maximum allowed size for SCTP messages sent by DataProducers.
     * Default 268435456.
     */
    maxSctpMessageSize?: number;
    /**
     * Maximum SCTP send buffer used by DataConsumers.
     * Default 268435456.
     */
    sctpSendBufferSize?: number;
    /**
     * Enable RTX and NACK for RTP retransmission. Useful if both Routers are
     * located in different hosts and there is packet lost in the link. For this
     * to work, both PipeTransports must enable this setting. Default false.
     */
    enableRtx?: boolean;
    /**
     * Enable SRTP. Useful to protect the RTP and RTCP traffic if both Routers
     * are located in different hosts. For this to work, connect() must be called
     * with remote SRTP parameters. Default false.
     */
    enableSrtp?: boolean;
    /**
     * Custom application data.
     */
    appData?: any;
};
export declare type PipeTransportStat = {
    type: string;
    transportId: string;
    timestamp: number;
    sctpState?: SctpState;
    bytesReceived: number;
    recvBitrate: number;
    bytesSent: number;
    sendBitrate: number;
    rtpBytesReceived: number;
    rtpRecvBitrate: number;
    rtpBytesSent: number;
    rtpSendBitrate: number;
    rtxBytesReceived: number;
    rtxRecvBitrate: number;
    rtxBytesSent: number;
    rtxSendBitrate: number;
    probationBytesSent: number;
    probationSendBitrate: number;
    availableOutgoingBitrate?: number;
    availableIncomingBitrate?: number;
    maxIncomingBitrate?: number;
    disableOriginCheck: boolean;
    tuple: TransportTuple;
};
export declare type PipeConsumerOptions = {
    /**
     * The id of the Producer to consume.
     */
    producerId: string;
    /**
     * Custom application data.
     */
    appData?: any;
};
export declare class PipeTransport extends Transport {
    protected readonly _data: {
        disableOriginCheck?: boolean;
        tuple: TransportTuple;
        sctpParameters?: SctpParameters;
        sctpState?: SctpState;
        rtx: boolean;
        srtpParameters?: SrtpParameters;
    };
    /**
     * @private
     * @emits sctpstatechange - (sctpState: SctpState)
     * @emits trace - (trace: TransportTraceEventData)
     */
    constructor(params: any);
    /**
     * Transport tuple.
     */
    get tuple(): TransportTuple;
    /**
     * SCTP parameters.
     */
    get sctpParameters(): SctpParameters | undefined;
    /**
     * SCTP state.
     */
    get sctpState(): SctpState | undefined;
    /**
     * SRTP parameters.
     */
    get srtpParameters(): SrtpParameters | undefined;
    /**
     * Observer.
     *
     * @override
     * @emits close
     * @emits newproducer - (producer: Producer)
     * @emits newconsumer - (consumer: Consumer)
     * @emits newdataproducer - (dataProducer: DataProducer)
     * @emits newdataconsumer - (dataConsumer: DataConsumer)
     * @emits sctpstatechange - (sctpState: SctpState)
     * @emits trace - (trace: TransportTraceEventData)
     */
    get observer(): EnhancedEventEmitter;
    /**
     * Close the PipeTransport.
     *
     * @override
     */
    close(): void;
    /**
     * Router was closed.
     *
     * @private
     * @override
     */
    routerClosed(): void;
    /**
     * Get PipeTransport stats.
     *
     * @override
     */
    getStats(): Promise<PipeTransportStat[]>;
    /**
     * Provide the PipeTransport remote parameters.
     *
     * @override
     */
    connect({ ip, port, srtpParameters }: {
        ip: string;
        port: number;
        srtpParameters?: SrtpParameters;
    }): Promise<void>;
    /**
     * Create a pipe Consumer.
     *
     * @override
     */
    consume({ producerId, appData }: PipeConsumerOptions): Promise<Consumer>;
    private _handleWorkerNotifications;
}
//# sourceMappingURL=PipeTransport.d.ts.map<|MERGE_RESOLUTION|>--- conflicted
+++ resolved
@@ -9,17 +9,15 @@
      */
     listenIp: TransportListenIp | string;
     /**
-<<<<<<< HEAD
      * Disable IP:Port check for RTP and RTCP packets.
      * Default false.
      */
     disableOriginCheck?: boolean;
-=======
+    /**
      * Fixed port to listen on instead of selecting automatically from Worker's port
      * range.
      */
     port?: number;
->>>>>>> afaaf4b9
     /**
      * Create a SCTP association. Default false.
      */
