import { EnhancedEventEmitter } from './EnhancedEventEmitter';
import { Channel } from './Channel';
import { PayloadChannel } from './PayloadChannel';
import { TransportListenIp } from './Transport';
import { WebRtcTransport, WebRtcTransportOptions } from './WebRtcTransport';
import { PlainTransport, PlainTransportOptions } from './PlainTransport';
import { PipeTransport, PipeTransportOptions } from './PipeTransport';
import { DirectTransport, DirectTransportOptions } from './DirectTransport';
import { Producer } from './Producer';
import { Consumer } from './Consumer';
import { DataProducer } from './DataProducer';
import { DataConsumer } from './DataConsumer';
import { ActiveSpeakerObserver, ActiveSpeakerObserverOptions } from './ActiveSpeakerObserver';
import { AudioLevelObserver, AudioLevelObserverOptions } from './AudioLevelObserver';
import { RtpCapabilities, RtpCodecCapability } from './RtpParameters';
import { NumSctpStreams } from './SctpParameters';
import { ShmTransport, ShmTransportOptions } from './ShmTransport';
export declare type RouterOptions = {
    /**
     * Router media codecs.
     */
    mediaCodecs?: RtpCodecCapability[];
    /**
     * Custom application data.
     */
    appData?: any;
};
export declare type PipeToRouterOptions = {
    /**
     * The id of the Producer to consume.
     */
    producerId?: string;
    /**
     * The id of the DataProducer to consume.
     */
    dataProducerId?: string;
    /**
     * Target Router instance.
     */
    router: Router;
    /**
     * IP used in the PipeTransport pair. Default '127.0.0.1'.
     */
    listenIp?: TransportListenIp | string;
    /**
     * Create a SCTP association. Default true.
     */
    enableSctp?: boolean;
    /**
     * SCTP streams number.
     */
    numSctpStreams?: NumSctpStreams;
    /**
     * Enable RTX and NACK for RTP retransmission.
     */
    enableRtx?: boolean;
    /**
     * Enable SRTP.
     */
    enableSrtp?: boolean;
};
export declare type PipeToRouterResult = {
    /**
     * The Consumer created in the current Router.
     */
    pipeConsumer?: Consumer;
    /**
     * The Producer created in the target Router.
     */
    pipeProducer?: Producer;
    /**
     * The DataConsumer created in the current Router.
     */
    pipeDataConsumer?: DataConsumer;
    /**
     * The DataProducer created in the target Router.
     */
    pipeDataProducer?: DataProducer;
};
export declare class Router extends EnhancedEventEmitter {
    private readonly _internal;
    private readonly _data;
    private readonly _channel;
    private readonly _payloadChannel;
    private _closed;
    private readonly _appData?;
    private readonly _transports;
    private readonly _producers;
    private readonly _rtpObservers;
    private readonly _dataProducers;
    private readonly _mapRouterPipeTransports;
    private readonly _pipeToRouterQueue;
    private readonly _observer;
    /**
     * @private
     * @emits workerclose
     * @emits @close
     */
    constructor({ internal, data, channel, payloadChannel, appData }: {
        internal: any;
        data: any;
        channel: Channel;
        payloadChannel: PayloadChannel;
        appData?: any;
    });
    /**
     * Router id.
     */
    get id(): string;
    /**
     * Whether the Router is closed.
     */
    get closed(): boolean;
    /**
     * RTP capabilities of the Router.
     */
    get rtpCapabilities(): RtpCapabilities;
    /**
     * App custom data.
     */
    get appData(): any;
    /**
     * Invalid setter.
     */
    set appData(appData: any);
    /**
     * Observer.
     *
     * @emits close
     * @emits newtransport - (transport: Transport)
     * @emits newrtpobserver - (rtpObserver: RtpObserver)
     */
    get observer(): EnhancedEventEmitter;
    /**
     * Close the Router.
     */
    close(): void;
    /**
     * Worker was closed.
     *
     * @private
     */
    workerClosed(): void;
    /**
     * Dump Router.
     */
    dump(): Promise<any>;
    /**
     * Create a WebRtcTransport.
     */
    createWebRtcTransport({ listenIps, port, enableUdp, enableTcp, preferUdp, preferTcp, initialAvailableOutgoingBitrate, enableSctp, numSctpStreams, maxSctpMessageSize, sctpSendBufferSize, appData }: WebRtcTransportOptions): Promise<WebRtcTransport>;
    /**
     * Create a PlainTransport.
     */
<<<<<<< HEAD
    createPlainTransport({ listenIp, rtcpMux, comedia, disableOriginCheck, enableSctp, numSctpStreams, maxSctpMessageSize, sctpSendBufferSize, enableSrtp, srtpCryptoSuite, appData }: PlainTransportOptions): Promise<PlainTransport>;
=======
    createPlainTransport({ listenIp, port, rtcpMux, comedia, enableSctp, numSctpStreams, maxSctpMessageSize, sctpSendBufferSize, enableSrtp, srtpCryptoSuite, appData }: PlainTransportOptions): Promise<PlainTransport>;
>>>>>>> afaaf4b9
    /**
     * DEPRECATED: Use createPlainTransport().
     */
    createPlainRtpTransport(options: PlainTransportOptions): Promise<PlainTransport>;
    /**
     * Create a PipeTransport.
     */
<<<<<<< HEAD
    createPipeTransport({ listenIp, disableOriginCheck, enableSctp, numSctpStreams, maxSctpMessageSize, sctpSendBufferSize, enableRtx, enableSrtp, appData }: PipeTransportOptions): Promise<PipeTransport>;
=======
    createPipeTransport({ listenIp, port, enableSctp, numSctpStreams, maxSctpMessageSize, sctpSendBufferSize, enableRtx, enableSrtp, appData }: PipeTransportOptions): Promise<PipeTransport>;
>>>>>>> afaaf4b9
    /**
     * Create a DirectTransport.
     */
    createDirectTransport({ maxMessageSize, appData }?: DirectTransportOptions): Promise<DirectTransport>;
    /**
     * Create a ShmTransport.
     *
     * @param {String|Object} listenIp - Listen IP string or an object with ip and
     *   optional announcedIp string.
     * @param {Object} shm - shared memory file name
     * @param {Object} [appData={}] - Custom app data.
     *
     * @async
     * @returns {ShmTransport}
     */
    createShmTransport({ listenIp, shm, log, appData }: ShmTransportOptions): Promise<ShmTransport>;
    /**
     * Pipes the given Producer or DataProducer into another Router in same host.
     */
    pipeToRouter({ producerId, dataProducerId, router, listenIp, enableSctp, numSctpStreams, enableRtx, enableSrtp }: PipeToRouterOptions): Promise<PipeToRouterResult>;
    /**
     * Create an ActiveSpeakerObserver
     */
    createActiveSpeakerObserver({ interval, appData }?: ActiveSpeakerObserverOptions): Promise<ActiveSpeakerObserver>;
    /**
     * Create an AudioLevelObserver.
     */
    createAudioLevelObserver({ maxEntries, threshold, interval, appData }?: AudioLevelObserverOptions): Promise<AudioLevelObserver>;
    /**
     * Check whether the given RTP capabilities can consume the given Producer.
     */
    canConsume({ producerId, rtpCapabilities }: {
        producerId: string;
        rtpCapabilities: RtpCapabilities;
    }): boolean;
}
//# sourceMappingURL=Router.d.ts.map<|MERGE_RESOLUTION|>--- conflicted
+++ resolved
@@ -152,11 +152,7 @@
     /**
      * Create a PlainTransport.
      */
-<<<<<<< HEAD
-    createPlainTransport({ listenIp, rtcpMux, comedia, disableOriginCheck, enableSctp, numSctpStreams, maxSctpMessageSize, sctpSendBufferSize, enableSrtp, srtpCryptoSuite, appData }: PlainTransportOptions): Promise<PlainTransport>;
-=======
-    createPlainTransport({ listenIp, port, rtcpMux, comedia, enableSctp, numSctpStreams, maxSctpMessageSize, sctpSendBufferSize, enableSrtp, srtpCryptoSuite, appData }: PlainTransportOptions): Promise<PlainTransport>;
->>>>>>> afaaf4b9
+    createPlainTransport({ listenIp, port, rtcpMux, comedia, disableOriginCheck, enableSctp, numSctpStreams, maxSctpMessageSize, sctpSendBufferSize, enableSrtp, srtpCryptoSuite, appData }: PlainTransportOptions): Promise<PlainTransport>;
     /**
      * DEPRECATED: Use createPlainTransport().
      */
@@ -164,11 +160,7 @@
     /**
      * Create a PipeTransport.
      */
-<<<<<<< HEAD
-    createPipeTransport({ listenIp, disableOriginCheck, enableSctp, numSctpStreams, maxSctpMessageSize, sctpSendBufferSize, enableRtx, enableSrtp, appData }: PipeTransportOptions): Promise<PipeTransport>;
-=======
-    createPipeTransport({ listenIp, port, enableSctp, numSctpStreams, maxSctpMessageSize, sctpSendBufferSize, enableRtx, enableSrtp, appData }: PipeTransportOptions): Promise<PipeTransport>;
->>>>>>> afaaf4b9
+    createPipeTransport({ listenIp, disableOriginCheck, port, enableSctp, numSctpStreams, maxSctpMessageSize, sctpSendBufferSize, enableRtx, enableSrtp, appData }: PipeTransportOptions): Promise<PipeTransport>;
     /**
      * Create a DirectTransport.
      */
