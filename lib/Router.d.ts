import { EnhancedEventEmitter } from './EnhancedEventEmitter';
import { Channel } from './Channel';
import { TransportListenIp } from './Transport';
<<<<<<< HEAD
import WebRtcTransport, { WebRtcTransportOptions } from './WebRtcTransport';
import PlainRtpTransport, { PlainRtpTransportOptions } from './PlainRtpTransport';
import PipeTransport, { PipeTransportOptions } from './PipeTransport';
import ShmTransport, { ShmTransportOptions } from './ShmTransport';
import Producer from './Producer';
import Consumer from './Consumer';
import DataProducer from './DataProducer';
import DataConsumer from './DataConsumer';
import AudioLevelObserver, { AudioLevelObserverOptions } from './AudioLevelObserver';
=======
import { WebRtcTransport, WebRtcTransportOptions } from './WebRtcTransport';
import { PlainRtpTransport, PlainRtpTransportOptions } from './PlainRtpTransport';
import { PipeTransport, PipeTransportOptions } from './PipeTransport';
import { Producer } from './Producer';
import { Consumer } from './Consumer';
import { DataProducer } from './DataProducer';
import { DataConsumer } from './DataConsumer';
import { AudioLevelObserver, AudioLevelObserverOptions } from './AudioLevelObserver';
>>>>>>> 10631d91
import { RtpCapabilities, RtpCodecCapability } from './RtpParameters';
import { NumSctpStreams } from './SctpParameters';
export interface RouterOptions {
    /**
     * Router media codecs.
     */
    mediaCodecs?: RtpCodecCapability[];
    /**
     * Custom application data.
     */
    appData?: any;
}
export interface PipeToRouterOptions {
    /**
     * The id of the Producer to consume.
     */
    producerId?: string;
    /**
     * The id of the DataProducer to consume.
     */
    dataProducerId?: string;
    /**
     * Target Router instance.
     */
    router: Router;
    /**
     * IP used in the PipeTransport pair. Default '127.0.0.1'.
     */
    listenIp?: TransportListenIp | string;
    /**
     * Create a SCTP association. Default false.
     */
    enableSctp?: boolean;
    /**
     * SCTP streams number.
     */
    numSctpStreams?: NumSctpStreams;
}
export interface PipeToRouterResult {
    /**
     * The Consumer created in the current Router.
     */
    pipeConsumer?: Consumer;
    /**
     * The Producer created in the target Router.
     */
    pipeProducer?: Producer;
    /**
     * The DataConsumer created in the current Router.
     */
    pipeDataConsumer?: DataConsumer;
    /**
     * The DataProducer created in the target Router.
     */
    pipeDataProducer?: DataProducer;
}
export declare class Router extends EnhancedEventEmitter {
    private readonly _internal;
    private readonly _data;
    private readonly _channel;
    private _closed;
    private readonly _appData?;
    private readonly _transports;
    private readonly _producers;
    private readonly _rtpObservers;
    private readonly _dataProducers;
    private readonly _mapRouterPipeTransports;
    private readonly _observer;
    /**
     * @private
     * @emits workerclose
     * @emits @close
     */
    constructor({ internal, data, channel, appData }: {
        internal: any;
        data: any;
        channel: Channel;
        appData?: any;
    });
    /**
     * Router id.
     */
    get id(): string;
    /**
     * Whether the Router is closed.
     */
    get closed(): boolean;
    /**
     * RTC capabilities of the Router.
     */
    get rtpCapabilities(): RtpCapabilities;
    /**
     * App custom data.
     */
    get appData(): any;
    /**
     * Invalid setter.
     */
    set appData(appData: any);
    /**
     * Observer.
     *
     * @emits close
     * @emits newtransport - (transport: Transport)
     * @emits newrtpobserver - (rtpObserver: RtpObserver)
     */
    get observer(): EnhancedEventEmitter;
    /**
     * Close the Router.
     */
    close(): void;
    /**
     * Worker was closed.
     *
     * @private
     */
    workerClosed(): void;
    /**
     * Dump Router.
     */
    dump(): Promise<any>;
    /**
     * Create a WebRtcTransport.
     */
    createWebRtcTransport({ listenIps, enableUdp, enableTcp, preferUdp, preferTcp, initialAvailableOutgoingBitrate, enableSctp, numSctpStreams, maxSctpMessageSize, appData }: WebRtcTransportOptions): Promise<WebRtcTransport>;
    /**
     * Create a PlainRtpTransport.
     */
    createPlainRtpTransport({ listenIp, rtcpMux, comedia, multiSource, enableSctp, numSctpStreams, maxSctpMessageSize, appData }: PlainRtpTransportOptions): Promise<PlainRtpTransport>;
    /**
     * Create a PipeTransport.
     */
    createPipeTransport({ listenIp, enableSctp, numSctpStreams, maxSctpMessageSize, appData }: PipeTransportOptions): Promise<PipeTransport>;
    /**
     * Create a ShmTransport.
     *
     * @param {String|Object} listenIp - Listen IP string or an object with ip and
     *   optional announcedIp string.
     * @param {String} shmName - shared memory file name
     * @param {Object} [appData={}] - Custom app data.
     *
     * @async
     * @returns {ShmTransport}
     */
    createShmTransport({ listenIp, shmName, logName, logLevel, // should be "error" ngx log level
    appData }: ShmTransportOptions): Promise<ShmTransport>;
    /**
     * Pipes the given Producer or DataProducer into another Router in same host.
     */
    pipeToRouter({ producerId, dataProducerId, router, listenIp, enableSctp, numSctpStreams }: PipeToRouterOptions): Promise<PipeToRouterResult>;
    /**
     * Create an AudioLevelObserver.
     */
    createAudioLevelObserver({ maxEntries, threshold, interval, appData }?: AudioLevelObserverOptions): Promise<AudioLevelObserver>;
    /**
     * Check whether the given RTP capabilities can consume the given Producer.
     */
    canConsume({ producerId, rtpCapabilities }: {
        producerId: string;
        rtpCapabilities: RtpCapabilities;
    }): boolean;
}
//# sourceMappingURL=Router.d.ts.map<|MERGE_RESOLUTION|>--- conflicted
+++ resolved
@@ -1,17 +1,6 @@
 import { EnhancedEventEmitter } from './EnhancedEventEmitter';
 import { Channel } from './Channel';
 import { TransportListenIp } from './Transport';
-<<<<<<< HEAD
-import WebRtcTransport, { WebRtcTransportOptions } from './WebRtcTransport';
-import PlainRtpTransport, { PlainRtpTransportOptions } from './PlainRtpTransport';
-import PipeTransport, { PipeTransportOptions } from './PipeTransport';
-import ShmTransport, { ShmTransportOptions } from './ShmTransport';
-import Producer from './Producer';
-import Consumer from './Consumer';
-import DataProducer from './DataProducer';
-import DataConsumer from './DataConsumer';
-import AudioLevelObserver, { AudioLevelObserverOptions } from './AudioLevelObserver';
-=======
 import { WebRtcTransport, WebRtcTransportOptions } from './WebRtcTransport';
 import { PlainRtpTransport, PlainRtpTransportOptions } from './PlainRtpTransport';
 import { PipeTransport, PipeTransportOptions } from './PipeTransport';
@@ -20,9 +9,9 @@
 import { DataProducer } from './DataProducer';
 import { DataConsumer } from './DataConsumer';
 import { AudioLevelObserver, AudioLevelObserverOptions } from './AudioLevelObserver';
->>>>>>> 10631d91
 import { RtpCapabilities, RtpCodecCapability } from './RtpParameters';
 import { NumSctpStreams } from './SctpParameters';
+import { ShmTransport, ShmTransportOptions } from './ShmTransport';
 export interface RouterOptions {
     /**
      * Router media codecs.
