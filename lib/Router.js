"use strict";
Object.defineProperty(exports, "__esModule", { value: true });
const uuid_1 = require("uuid");
const awaitqueue_1 = require("awaitqueue");
const Logger_1 = require("./Logger");
const EnhancedEventEmitter_1 = require("./EnhancedEventEmitter");
const ortc = require("./ortc");
const errors_1 = require("./errors");
const WebRtcTransport_1 = require("./WebRtcTransport");
const PlainTransport_1 = require("./PlainTransport");
const PipeTransport_1 = require("./PipeTransport");
const DirectTransport_1 = require("./DirectTransport");
const ActiveSpeakerObserver_1 = require("./ActiveSpeakerObserver");
const AudioLevelObserver_1 = require("./AudioLevelObserver");
const ShmTransport_1 = require("./ShmTransport");
const logger = new Logger_1.Logger('Router');
class Router extends EnhancedEventEmitter_1.EnhancedEventEmitter {
    /**
     * @private
     * @emits workerclose
     * @emits @close
     */
    constructor({ internal, data, channel, payloadChannel, appData }) {
        super();
        // Closed flag.
        this._closed = false;
        // Transports map.
        this._transports = new Map();
        // Producers map.
        this._producers = new Map();
        // RtpObservers map.
        this._rtpObservers = new Map();
        // DataProducers map.
        this._dataProducers = new Map();
        // Router to PipeTransport map.
        this._mapRouterPipeTransports = new Map();
        // AwaitQueue instance to make pipeToRouter tasks happen sequentially.
        this._pipeToRouterQueue = new awaitqueue_1.AwaitQueue({ ClosedErrorClass: errors_1.InvalidStateError });
        // Observer instance.
        this._observer = new EnhancedEventEmitter_1.EnhancedEventEmitter();
        logger.debug('constructor()');
        this._internal = internal;
        this._data = data;
        this._channel = channel;
        this._payloadChannel = payloadChannel;
        this._appData = appData;
    }
    /**
     * Router id.
     */
    get id() {
        return this._internal.routerId;
    }
    /**
     * Whether the Router is closed.
     */
    get closed() {
        return this._closed;
    }
    /**
     * RTP capabilities of the Router.
     */
    get rtpCapabilities() {
        return this._data.rtpCapabilities;
    }
    /**
     * App custom data.
     */
    get appData() {
        return this._appData;
    }
    /**
     * Invalid setter.
     */
    set appData(appData) {
        throw new Error('cannot override appData object');
    }
    /**
     * Observer.
     *
     * @emits close
     * @emits newtransport - (transport: Transport)
     * @emits newrtpobserver - (rtpObserver: RtpObserver)
     */
    get observer() {
        return this._observer;
    }
    /**
     * Close the Router.
     */
    close() {
        if (this._closed)
            return;
        logger.debug('close()');
        this._closed = true;
        this._channel.request('router.close', this._internal)
            .catch(() => { });
        // Close every Transport.
        for (const transport of this._transports.values()) {
            transport.routerClosed();
        }
        this._transports.clear();
        // Clear the Producers map.
        this._producers.clear();
        // Close every RtpObserver.
        for (const rtpObserver of this._rtpObservers.values()) {
            rtpObserver.routerClosed();
        }
        this._rtpObservers.clear();
        // Clear the DataProducers map.
        this._dataProducers.clear();
        // Clear map of Router/PipeTransports.
        this._mapRouterPipeTransports.clear();
        // Close the pipeToRouter AwaitQueue instance.
        this._pipeToRouterQueue.close();
        this.emit('@close');
        // Emit observer event.
        this._observer.safeEmit('close');
    }
    /**
     * Worker was closed.
     *
     * @private
     */
    workerClosed() {
        if (this._closed)
            return;
        logger.debug('workerClosed()');
        this._closed = true;
        // Close every Transport.
        for (const transport of this._transports.values()) {
            transport.routerClosed();
        }
        this._transports.clear();
        // Clear the Producers map.
        this._producers.clear();
        // Close every RtpObserver.
        for (const rtpObserver of this._rtpObservers.values()) {
            rtpObserver.routerClosed();
        }
        this._rtpObservers.clear();
        // Clear the DataProducers map.
        this._dataProducers.clear();
        // Clear map of Router/PipeTransports.
        this._mapRouterPipeTransports.clear();
        this.safeEmit('workerclose');
        // Emit observer event.
        this._observer.safeEmit('close');
    }
    /**
     * Dump Router.
     */
    async dump() {
        logger.debug('dump()');
        return this._channel.request('router.dump', this._internal);
    }
    /**
     * Create a WebRtcTransport.
     */
    async createWebRtcTransport({ listenIps, port, enableUdp = true, enableTcp = false, preferUdp = false, preferTcp = false, initialAvailableOutgoingBitrate = 600000, enableSctp = false, numSctpStreams = { OS: 1024, MIS: 1024 }, maxSctpMessageSize = 262144, sctpSendBufferSize = 262144, appData = {} }) {
        logger.debug('createWebRtcTransport()');
        if (!Array.isArray(listenIps))
            throw new TypeError('missing listenIps');
        else if (appData && typeof appData !== 'object')
            throw new TypeError('if given, appData must be an object');
        listenIps = listenIps.map((listenIp) => {
            if (typeof listenIp === 'string' && listenIp) {
                return { ip: listenIp };
            }
            else if (typeof listenIp === 'object') {
                return {
                    ip: listenIp.ip,
                    announcedIp: listenIp.announcedIp || undefined
                };
            }
            else {
                throw new TypeError('wrong listenIp');
            }
        });
        const internal = { ...this._internal, transportId: uuid_1.v4() };
        const reqData = {
            listenIps,
            port,
            enableUdp,
            enableTcp,
            preferUdp,
            preferTcp,
            initialAvailableOutgoingBitrate,
            enableSctp,
            numSctpStreams,
            maxSctpMessageSize,
            sctpSendBufferSize,
            isDataChannel: true
        };
        const data = await this._channel.request('router.createWebRtcTransport', internal, reqData);
        const transport = new WebRtcTransport_1.WebRtcTransport({
            internal,
            data,
            channel: this._channel,
            payloadChannel: this._payloadChannel,
            appData,
            getRouterRtpCapabilities: () => this._data.rtpCapabilities,
            getProducerById: (producerId) => (this._producers.get(producerId)),
            getDataProducerById: (dataProducerId) => (this._dataProducers.get(dataProducerId))
        });
        this._transports.set(transport.id, transport);
        transport.on('@close', () => this._transports.delete(transport.id));
        transport.on('@newproducer', (producer) => this._producers.set(producer.id, producer));
        transport.on('@producerclose', (producer) => this._producers.delete(producer.id));
        transport.on('@newdataproducer', (dataProducer) => (this._dataProducers.set(dataProducer.id, dataProducer)));
        transport.on('@dataproducerclose', (dataProducer) => (this._dataProducers.delete(dataProducer.id)));
        // Emit observer event.
        this._observer.safeEmit('newtransport', transport);
        return transport;
    }
    /**
     * Create a PlainTransport.
     */
<<<<<<< HEAD
    async createPlainTransport({ listenIp, rtcpMux = true, comedia = false, disableOriginCheck = false, enableSctp = false, numSctpStreams = { OS: 1024, MIS: 1024 }, maxSctpMessageSize = 262144, sctpSendBufferSize = 262144, enableSrtp = false, srtpCryptoSuite = 'AES_CM_128_HMAC_SHA1_80', appData = {} }) {
=======
    async createPlainTransport({ listenIp, port, rtcpMux = true, comedia = false, enableSctp = false, numSctpStreams = { OS: 1024, MIS: 1024 }, maxSctpMessageSize = 262144, sctpSendBufferSize = 262144, enableSrtp = false, srtpCryptoSuite = 'AES_CM_128_HMAC_SHA1_80', appData = {} }) {
>>>>>>> afaaf4b9
        logger.debug('createPlainTransport()');
        if (!listenIp)
            throw new TypeError('missing listenIp');
        else if (appData && typeof appData !== 'object')
            throw new TypeError('if given, appData must be an object');
        if (typeof listenIp === 'string' && listenIp) {
            listenIp = { ip: listenIp };
        }
        else if (typeof listenIp === 'object') {
            listenIp =
                {
                    ip: listenIp.ip,
                    announcedIp: listenIp.announcedIp || undefined
                };
        }
        else {
            throw new TypeError('wrong listenIp');
        }
        const internal = { ...this._internal, transportId: uuid_1.v4() };
        const reqData = {
            listenIp,
            port,
            rtcpMux,
            comedia,
            disableOriginCheck,
            enableSctp,
            numSctpStreams,
            maxSctpMessageSize,
            sctpSendBufferSize,
            isDataChannel: false,
            enableSrtp,
            srtpCryptoSuite
        };
        const data = await this._channel.request('router.createPlainTransport', internal, reqData);
        const transport = new PlainTransport_1.PlainTransport({
            internal,
            data,
            channel: this._channel,
            payloadChannel: this._payloadChannel,
            appData,
            getRouterRtpCapabilities: () => this._data.rtpCapabilities,
            getProducerById: (producerId) => (this._producers.get(producerId)),
            getDataProducerById: (dataProducerId) => (this._dataProducers.get(dataProducerId))
        });
        this._transports.set(transport.id, transport);
        transport.on('@close', () => this._transports.delete(transport.id));
        transport.on('@newproducer', (producer) => this._producers.set(producer.id, producer));
        transport.on('@producerclose', (producer) => this._producers.delete(producer.id));
        transport.on('@newdataproducer', (dataProducer) => (this._dataProducers.set(dataProducer.id, dataProducer)));
        transport.on('@dataproducerclose', (dataProducer) => (this._dataProducers.delete(dataProducer.id)));
        // Emit observer event.
        this._observer.safeEmit('newtransport', transport);
        return transport;
    }
    /**
     * DEPRECATED: Use createPlainTransport().
     */
    async createPlainRtpTransport(options) {
        logger.warn('createPlainRtpTransport() is DEPRECATED, use createPlainTransport()');
        return this.createPlainTransport(options);
    }
    /**
     * Create a PipeTransport.
     */
<<<<<<< HEAD
    async createPipeTransport({ listenIp, disableOriginCheck = false, enableSctp = false, numSctpStreams = { OS: 1024, MIS: 1024 }, maxSctpMessageSize = 268435456, sctpSendBufferSize = 268435456, enableRtx = false, enableSrtp = false, appData = {} }) {
        logger.debug('createPipeTransport() listenIp:[%o] enableRtx:[%o] appData:[%o]', listenIp, enableRtx, appData);
=======
    async createPipeTransport({ listenIp, port, enableSctp = false, numSctpStreams = { OS: 1024, MIS: 1024 }, maxSctpMessageSize = 268435456, sctpSendBufferSize = 268435456, enableRtx = false, enableSrtp = false, appData = {} }) {
        logger.debug('createPipeTransport()');
>>>>>>> afaaf4b9
        if (!listenIp)
            throw new TypeError('missing listenIp');
        else if (appData && typeof appData !== 'object')
            throw new TypeError('if given, appData must be an object');
        if (typeof listenIp === 'string' && listenIp) {
            listenIp = { ip: listenIp };
        }
        else if (typeof listenIp === 'object') {
            listenIp =
                {
                    ip: listenIp.ip,
                    announcedIp: listenIp.announcedIp || undefined
                };
        }
        else {
            throw new TypeError('wrong listenIp');
        }
        const internal = { ...this._internal, transportId: uuid_1.v4() };
        const reqData = {
            listenIp,
<<<<<<< HEAD
            disableOriginCheck,
=======
            port,
>>>>>>> afaaf4b9
            enableSctp,
            numSctpStreams,
            maxSctpMessageSize,
            sctpSendBufferSize,
            isDataChannel: false,
            enableRtx,
            enableSrtp
        };
        const data = await this._channel.request('router.createPipeTransport', internal, reqData);
        const transport = new PipeTransport_1.PipeTransport({
            internal,
            data,
            channel: this._channel,
            payloadChannel: this._payloadChannel,
            appData,
            getRouterRtpCapabilities: () => this._data.rtpCapabilities,
            getProducerById: (producerId) => (this._producers.get(producerId)),
            getDataProducerById: (dataProducerId) => (this._dataProducers.get(dataProducerId))
        });
        this._transports.set(transport.id, transport);
        transport.on('@close', () => this._transports.delete(transport.id));
        transport.on('@newproducer', (producer) => this._producers.set(producer.id, producer));
        transport.on('@producerclose', (producer) => this._producers.delete(producer.id));
        transport.on('@newdataproducer', (dataProducer) => (this._dataProducers.set(dataProducer.id, dataProducer)));
        transport.on('@dataproducerclose', (dataProducer) => (this._dataProducers.delete(dataProducer.id)));
        // Emit observer event.
        this._observer.safeEmit('newtransport', transport);
        return transport;
    }
    /**
     * Create a DirectTransport.
     */
    async createDirectTransport({ maxMessageSize = 262144, appData = {} } = {
        maxMessageSize: 262144
    }) {
        logger.debug('createDirectTransport()');
        const internal = { ...this._internal, transportId: uuid_1.v4() };
        const reqData = { direct: true, maxMessageSize };
        const data = await this._channel.request('router.createDirectTransport', internal, reqData);
        const transport = new DirectTransport_1.DirectTransport({
            internal,
            data,
            channel: this._channel,
            payloadChannel: this._payloadChannel,
            appData,
            getRouterRtpCapabilities: () => this._data.rtpCapabilities,
            getProducerById: (producerId) => (this._producers.get(producerId)),
            getDataProducerById: (dataProducerId) => (this._dataProducers.get(dataProducerId))
        });
        this._transports.set(transport.id, transport);
        transport.on('@close', () => this._transports.delete(transport.id));
        transport.on('@newproducer', (producer) => this._producers.set(producer.id, producer));
        transport.on('@producerclose', (producer) => this._producers.delete(producer.id));
        transport.on('@newdataproducer', (dataProducer) => (this._dataProducers.set(dataProducer.id, dataProducer)));
        transport.on('@dataproducerclose', (dataProducer) => (this._dataProducers.delete(dataProducer.id)));
        // Emit observer event.
        this._observer.safeEmit('newtransport', transport);
        return transport;
    }
    /**
     * Create a ShmTransport.
     *
     * @param {String|Object} listenIp - Listen IP string or an object with ip and
     *   optional announcedIp string.
     * @param {Object} shm - shared memory file name
     * @param {Object} [appData={}] - Custom app data.
     *
     * @async
     * @returns {ShmTransport}
     */
    async createShmTransport({ listenIp, shm, log, appData = {} }) {
        logger.debug('createShmTransport() [shm:%o]', shm);
        if (!listenIp)
            throw new TypeError('missing listenIp');
        else if (appData && typeof appData !== 'object')
            throw new TypeError('if given, appData must be an object');
        if (typeof listenIp === 'string') {
            listenIp = { ip: listenIp };
        }
        else if (typeof listenIp === 'object') {
            listenIp =
                {
                    ip: listenIp.ip,
                    announcedIp: listenIp.announcedIp || undefined
                };
        }
        else {
            throw new TypeError('wrong listenIp');
        }
        const internal = { ...this._internal, transportId: uuid_1.v4() };
        const reqData = {
            listenIp,
            shm,
            log,
            appData
        };
        /*
        data: {
            ...,
            shm: {
                name: "...",
                log: "...",
                status: "..."
            }
        }
        */
        const data = await this._channel.request('router.createShmTransport', internal, reqData);
        if (data.shm === undefined || typeof data.shm !== 'object'
            || data.shm.name === undefined || typeof data.shm.name !== 'string') {
            logger.error('cannot create ShmTransport object with data:%o', data);
            throw new Error('cannot create ShmTransport object');
        }
        else {
            logger.debug('router.createShmTransport returned data: %o', data);
        }
        const transport = new ShmTransport_1.ShmTransport({
            internal,
            data,
            channel: this._channel,
            payloadChannel: this._payloadChannel,
            appData,
            getRouterRtpCapabilities: () => this._data.rtpCapabilities,
            getProducerById: (producerId) => this._producers.get(producerId),
            getDataProducerById: (dataProducerId) => (this._dataProducers.get(dataProducerId))
        });
        this._transports.set(transport.id, transport);
        transport.on('@close', () => this._transports.delete(transport.id));
        transport.on('@newproducer', (producer) => this._producers.set(producer.id, producer));
        transport.on('@producerclose', (producer) => this._producers.delete(producer.id));
        transport.on('@newdataproducer', (dataProducer) => (this._dataProducers.set(dataProducer.id, dataProducer)));
        transport.on('@dataproducerclose', (dataProducer) => (this._dataProducers.delete(dataProducer.id)));
        // Emit observer event.
        this._observer.safeEmit('newtransport', transport);
        return transport;
    }
    /**
     * Pipes the given Producer or DataProducer into another Router in same host.
     */
    async pipeToRouter({ producerId, dataProducerId, router, listenIp = '127.0.0.1', enableSctp = true, numSctpStreams = { OS: 1024, MIS: 1024 }, enableRtx = false, enableSrtp = false }) {
        if (!producerId && !dataProducerId)
            throw new TypeError('missing producerId or dataProducerId');
        else if (producerId && dataProducerId)
            throw new TypeError('just producerId or dataProducerId can be given');
        else if (!router)
            throw new TypeError('Router not found');
        else if (router === this)
            throw new TypeError('cannot use this Router as destination');
        let producer;
        let dataProducer;
        if (producerId) {
            producer = this._producers.get(producerId);
            if (!producer)
                throw new TypeError('Producer not found');
        }
        else if (dataProducerId) {
            dataProducer = this._dataProducers.get(dataProducerId);
            if (!dataProducer)
                throw new TypeError('DataProducer not found');
        }
        // Here we may have to create a new PipeTransport pair to connect source and
        // destination Routers. We just want to keep a PipeTransport pair for each
        // pair of Routers. Since this operation is async, it may happen that two
        // simultaneous calls to router1.pipeToRouter({ producerId: xxx, router: router2 })
        // would end up generating two pairs of PipeTranports. To prevent that, let's
        // use an async queue.
        let localPipeTransport;
        let remotePipeTransport;
        await this._pipeToRouterQueue.push(async () => {
            let pipeTransportPair = this._mapRouterPipeTransports.get(router);
            if (pipeTransportPair) {
                localPipeTransport = pipeTransportPair[0];
                remotePipeTransport = pipeTransportPair[1];
            }
            else {
                try {
                    pipeTransportPair = await Promise.all([
                        this.createPipeTransport({ listenIp, enableSctp, numSctpStreams, enableRtx, enableSrtp }),
                        router.createPipeTransport({ listenIp, enableSctp, numSctpStreams, enableRtx, enableSrtp })
                    ]);
                    localPipeTransport = pipeTransportPair[0];
                    remotePipeTransport = pipeTransportPair[1];
                    await Promise.all([
                        localPipeTransport.connect({
                            ip: remotePipeTransport.tuple.localIp,
                            port: remotePipeTransport.tuple.localPort,
                            srtpParameters: remotePipeTransport.srtpParameters
                        }),
                        remotePipeTransport.connect({
                            ip: localPipeTransport.tuple.localIp,
                            port: localPipeTransport.tuple.localPort,
                            srtpParameters: localPipeTransport.srtpParameters
                        })
                    ]);
                    localPipeTransport.observer.on('close', () => {
                        remotePipeTransport.close();
                        this._mapRouterPipeTransports.delete(router);
                    });
                    remotePipeTransport.observer.on('close', () => {
                        localPipeTransport.close();
                        this._mapRouterPipeTransports.delete(router);
                    });
                    this._mapRouterPipeTransports.set(router, [localPipeTransport, remotePipeTransport]);
                }
                catch (error) {
                    logger.error('pipeToRouter() | error creating PipeTransport pair:%o', error);
                    if (localPipeTransport)
                        localPipeTransport.close();
                    if (remotePipeTransport)
                        remotePipeTransport.close();
                    throw error;
                }
            }
        });
        if (producer) {
            let pipeConsumer;
            let pipeProducer;
            try {
                pipeConsumer = await localPipeTransport.consume({
                    producerId: producerId
                });
                pipeProducer = await remotePipeTransport.produce({
                    id: producer.id,
                    kind: pipeConsumer.kind,
                    rtpParameters: pipeConsumer.rtpParameters,
                    paused: pipeConsumer.producerPaused,
                    appData: producer.appData
                });
                // Ensure that the producer has not been closed in the meanwhile.
                if (producer.closed)
                    throw new errors_1.InvalidStateError('original Producer closed');
                // Ensure that producer.paused has not changed in the meanwhile and, if
                // so, sych the pipeProducer.
                if (pipeProducer.paused !== producer.paused) {
                    if (producer.paused)
                        await pipeProducer.pause();
                    else
                        await pipeProducer.resume();
                }
                // Pipe events from the pipe Consumer to the pipe Producer.
                pipeConsumer.observer.on('close', () => pipeProducer.close());
                pipeConsumer.observer.on('pause', () => pipeProducer.pause());
                pipeConsumer.observer.on('resume', () => pipeProducer.resume());
                // Pipe events from the pipe Producer to the pipe Consumer.
                pipeProducer.observer.on('close', () => pipeConsumer.close());
                return { pipeConsumer, pipeProducer };
            }
            catch (error) {
                logger.error('pipeToRouter() | error creating pipe Consumer/Producer pair:%o', error);
                if (pipeConsumer)
                    pipeConsumer.close();
                if (pipeProducer)
                    pipeProducer.close();
                throw error;
            }
        }
        else if (dataProducer) {
            let pipeDataConsumer;
            let pipeDataProducer;
            try {
                pipeDataConsumer = await localPipeTransport.consumeData({
                    dataProducerId: dataProducerId
                });
                pipeDataProducer = await remotePipeTransport.produceData({
                    id: dataProducer.id,
                    sctpStreamParameters: pipeDataConsumer.sctpStreamParameters,
                    label: pipeDataConsumer.label,
                    protocol: pipeDataConsumer.protocol,
                    appData: dataProducer.appData
                });
                // Ensure that the dataProducer has not been closed in the meanwhile.
                if (dataProducer.closed)
                    throw new errors_1.InvalidStateError('original DataProducer closed');
                // Pipe events from the pipe DataConsumer to the pipe DataProducer.
                pipeDataConsumer.observer.on('close', () => pipeDataProducer.close());
                // Pipe events from the pipe DataProducer to the pipe DataConsumer.
                pipeDataProducer.observer.on('close', () => pipeDataConsumer.close());
                return { pipeDataConsumer, pipeDataProducer };
            }
            catch (error) {
                logger.error('pipeToRouter() | error creating pipe DataConsumer/DataProducer pair:%o', error);
                if (pipeDataConsumer)
                    pipeDataConsumer.close();
                if (pipeDataProducer)
                    pipeDataProducer.close();
                throw error;
            }
        }
        else {
            throw new Error('internal error');
        }
    }
    /**
     * Create an ActiveSpeakerObserver
     */
    async createActiveSpeakerObserver({ interval = 300, appData = {} } = {}) {
        logger.debug('createActiveSpeakerObserver()');
        if (appData && typeof appData !== 'object')
            throw new TypeError('if given, appData must be an object');
        const internal = { ...this._internal, rtpObserverId: uuid_1.v4() };
        const reqData = { interval };
        await this._channel.request('router.createActiveSpeakerObserver', internal, reqData);
        const activeSpeakerObserver = new ActiveSpeakerObserver_1.ActiveSpeakerObserver({
            internal,
            channel: this._channel,
            payloadChannel: this._payloadChannel,
            appData,
            getProducerById: (producerId) => (this._producers.get(producerId))
        });
        this._rtpObservers.set(activeSpeakerObserver.id, activeSpeakerObserver);
        activeSpeakerObserver.on('@close', () => {
            this._rtpObservers.delete(activeSpeakerObserver.id);
        });
        // Emit observer event.
        this._observer.safeEmit('newrtpobserver', activeSpeakerObserver);
        return activeSpeakerObserver;
    }
    /**
     * Create an AudioLevelObserver.
     */
    async createAudioLevelObserver({ maxEntries = 1, threshold = -80, interval = 1000, appData = {} } = {}) {
        logger.debug('createAudioLevelObserver()');
        if (appData && typeof appData !== 'object')
            throw new TypeError('if given, appData must be an object');
        const internal = { ...this._internal, rtpObserverId: uuid_1.v4() };
        const reqData = { maxEntries, threshold, interval };
        await this._channel.request('router.createAudioLevelObserver', internal, reqData);
        const audioLevelObserver = new AudioLevelObserver_1.AudioLevelObserver({
            internal,
            channel: this._channel,
            payloadChannel: this._payloadChannel,
            appData,
            getProducerById: (producerId) => (this._producers.get(producerId))
        });
        this._rtpObservers.set(audioLevelObserver.id, audioLevelObserver);
        audioLevelObserver.on('@close', () => {
            this._rtpObservers.delete(audioLevelObserver.id);
        });
        // Emit observer event.
        this._observer.safeEmit('newrtpobserver', audioLevelObserver);
        return audioLevelObserver;
    }
    /**
     * Check whether the given RTP capabilities can consume the given Producer.
     */
    canConsume({ producerId, rtpCapabilities }) {
        const producer = this._producers.get(producerId);
        if (!producer) {
            logger.error('canConsume() | Producer with id "%s" not found', producerId);
            return false;
        }
        try {
            return ortc.canConsume(producer.consumableRtpParameters, rtpCapabilities);
        }
        catch (error) {
            logger.error('canConsume() | unexpected error: %s', String(error));
            return false;
        }
    }
}
exports.Router = Router;<|MERGE_RESOLUTION|>--- conflicted
+++ resolved
@@ -216,11 +216,7 @@
     /**
      * Create a PlainTransport.
      */
-<<<<<<< HEAD
-    async createPlainTransport({ listenIp, rtcpMux = true, comedia = false, disableOriginCheck = false, enableSctp = false, numSctpStreams = { OS: 1024, MIS: 1024 }, maxSctpMessageSize = 262144, sctpSendBufferSize = 262144, enableSrtp = false, srtpCryptoSuite = 'AES_CM_128_HMAC_SHA1_80', appData = {} }) {
-=======
-    async createPlainTransport({ listenIp, port, rtcpMux = true, comedia = false, enableSctp = false, numSctpStreams = { OS: 1024, MIS: 1024 }, maxSctpMessageSize = 262144, sctpSendBufferSize = 262144, enableSrtp = false, srtpCryptoSuite = 'AES_CM_128_HMAC_SHA1_80', appData = {} }) {
->>>>>>> afaaf4b9
+    async createPlainTransport({ listenIp, port, rtcpMux = true, comedia = false, disableOriginCheck = false, enableSctp = false, numSctpStreams = { OS: 1024, MIS: 1024 }, maxSctpMessageSize = 262144, sctpSendBufferSize = 262144, enableSrtp = false, srtpCryptoSuite = 'AES_CM_128_HMAC_SHA1_80', appData = {} }) {
         logger.debug('createPlainTransport()');
         if (!listenIp)
             throw new TypeError('missing listenIp');
@@ -285,13 +281,8 @@
     /**
      * Create a PipeTransport.
      */
-<<<<<<< HEAD
-    async createPipeTransport({ listenIp, disableOriginCheck = false, enableSctp = false, numSctpStreams = { OS: 1024, MIS: 1024 }, maxSctpMessageSize = 268435456, sctpSendBufferSize = 268435456, enableRtx = false, enableSrtp = false, appData = {} }) {
+    async createPipeTransport({ listenIp, disableOriginCheck = false, port, enableSctp = false, numSctpStreams = { OS: 1024, MIS: 1024 }, maxSctpMessageSize = 268435456, sctpSendBufferSize = 268435456, enableRtx = false, enableSrtp = false, appData = {} }) {
         logger.debug('createPipeTransport() listenIp:[%o] enableRtx:[%o] appData:[%o]', listenIp, enableRtx, appData);
-=======
-    async createPipeTransport({ listenIp, port, enableSctp = false, numSctpStreams = { OS: 1024, MIS: 1024 }, maxSctpMessageSize = 268435456, sctpSendBufferSize = 268435456, enableRtx = false, enableSrtp = false, appData = {} }) {
-        logger.debug('createPipeTransport()');
->>>>>>> afaaf4b9
         if (!listenIp)
             throw new TypeError('missing listenIp');
         else if (appData && typeof appData !== 'object')
@@ -312,11 +303,8 @@
         const internal = { ...this._internal, transportId: uuid_1.v4() };
         const reqData = {
             listenIp,
-<<<<<<< HEAD
             disableOriginCheck,
-=======
             port,
->>>>>>> afaaf4b9
             enableSctp,
             numSctpStreams,
             maxSctpMessageSize,
