<<<<<<< HEAD
const uuidv4 = require('uuid/v4');
const Logger = require('./Logger');
const EnhancedEventEmitter = require('./EnhancedEventEmitter');
const ortc = require('./ortc');
const WebRtcTransport = require('./WebRtcTransport');
const PlainRtpTransport = require('./PlainRtpTransport');
const PipeTransport = require('./PipeTransport');
const ShmTransport = require('./ShmTransport');
const AudioLevelObserver = require('./AudioLevelObserver');

const logger = new Logger('Router');

class Router extends EnhancedEventEmitter
{
	/**
	 * @private
	 *
	 * @emits workerclose
	 * @emits @close
	 */
	constructor({ internal, data, channel })
	{
		super(logger);

		logger.debug('constructor()');

		// Internal data.
		// @type {Object}
		// - .routerId
		this._internal = internal;

		// Router data.
		// @type {Object}
		// - .rtpCapabilities
		this._data =
		{
			rtpCapabilities : data.rtpCapabilities
		};

		// Channel instance.
		// @type {Channel}
		this._channel = channel;

		// Closed flag.
		// @type {Boolean}
		this._closed = false;

		// Map of Transports indexed by id.
		// @type {Map<String, Transport>}
		this._transports = new Map();

		// Map of Producers indexed by id.
		// @type {Map<String, Producer>}
		this._producers = new Map();

		// Map of RtpObservers indexed by id.
		// @type {Map<String, RtpObserver>}
		this._rtpObservers = new Map();

		// Map of DataProducers indexed by id.
		// @type {Map<String, DataProducer>}
		this._dataProducers = new Map();

		// Map of other Routers and their respective local and remote PipeTransports.
		// @type {Map<Router, Array<PipeTransport>}
		this._mapRouterPipeTransports = new Map();

		// Observer.
		// @type {EventEmitter}
		this._observer = new EnhancedEventEmitter();
	}

	/**
	 * Router id.
	 *
	 * @type {String}
	 */
	get id()
	{
		return this._internal.routerId;
	}

	/**
	 * Whether the Router is closed.
	 *
	 * @type {Boolean}
	 */
	get closed()
	{
		return this._closed;
	}

	/**
	 * RTC capabilities of the Router.
	 *
	 * @type {RTCRtpCapabilities}
	 */
	get rtpCapabilities()
	{
		return this._data.rtpCapabilities;
	}

	/**
	 * Observer.
	 *
	 * @type {EventEmitter}
	 *
	 * @emits close
	 * @emits {transport: Transport} newtransport
	 */
	get observer()
	{
		return this._observer;
	}

	/**
	 * Close the Router.
	 */
	close()
	{
		if (this._closed)
			return;

		logger.debug('close()');

		this._closed = true;

		this._channel.request('router.close', this._internal)
			.catch(() => {});

		// Close every Transport.
		for (const transport of this._transports.values())
		{
			transport.routerClosed();
		}
		this._transports.clear();

		// Clear the Producers map.
		this._producers.clear();

		// Close every RtpObserver.
		for (const rtpObserver of this._rtpObservers.values())
		{
			rtpObserver.routerClosed();
		}
		this._rtpObservers.clear();

		// Clear the DataProducers map.
		this._dataProducers.clear();

		// Clear map of Router/PipeTransports.
		this._mapRouterPipeTransports.clear();

		this.emit('@close');

		// Emit observer event.
		this._observer.safeEmit('close');
	}

	/**
	 * Worker was closed.
	 *
	 * @private
	 */
	workerClosed()
	{
		if (this._closed)
			return;

		logger.debug('workerClosed()');

		this._closed = true;

		// Close every Transport.
		for (const transport of this._transports.values())
		{
			transport.routerClosed();
		}
		this._transports.clear();

		// Clear the Producers map.
		this._producers.clear();

		// Close every RtpObserver.
		for (const rtpObserver of this._rtpObservers.values())
		{
			rtpObserver.routerClosed();
		}
		this._rtpObservers.clear();

		// Clear the DataProducers map.
		this._dataProducers.clear();

		// Clear map of Router/PipeTransports.
		this._mapRouterPipeTransports.clear();

		this.safeEmit('workerclose');

		// Emit observer event.
		this._observer.safeEmit('close');
	}

	/**
	 * Dump Router.
	 *
	 * @private
	 *
	 * @returns {Object}
	 */
	async dump()
	{
		logger.debug('dump()');

		return this._channel.request('router.dump', this._internal);
	}

	/**
	 * Create a WebRtcTransport.
	 *
	 * @param {Array<String|Object>} listenIps - Listen IPs in order of preference.
	 *   Each entry can be a IP string or an object with ip and optional
	 *   announcedIp strings.
	 * @param {Boolean} [enableUdp=true] - Enable UDP.
	 * @param {Boolean} [enableTcp=false] - Enable TCP.
	 * @param {Boolean} [preferUdp=false] - Prefer UDP.
	 * @param {Boolean} [preferTcp=false] - Prefer TCP.
	 * @param {Number} [initialAvailableOutgoingBitrate=600000] - Initial available
	 *   outgoing bitrate (in bps) when the endpoint supports REMB or Transport-CC.
	 * @param {Number} [minimumAvailableOutgoingBitrate=300000] - Minimum available
	 *   outgoing bitrate (in bps).
	 * @param {Boolean} [enableSctp=false] - Enable SCTP.
	 * @param {Object} [numSctpStreams={ OS: 1024, MIS: 1024 }] - Number of SCTP
	 *   streams (initially requested outbound streams and maximum inbound streams).
	 * @param {Number} [maxSctpMessageSize=262144] - Max SCTP message size (in bytes).
	 * @param {Object} [appData={}] - Custom app data.
   *
	 * @async
	 * @returns {WebRtcTransport}
	 */
	async createWebRtcTransport(
		{
			listenIps,
			enableUdp = true,
			enableTcp = false,
			preferUdp = false,
			preferTcp = false,
			initialAvailableOutgoingBitrate = 600000,
			minimumAvailableOutgoingBitrate = 300000,
			enableSctp = false,
			numSctpStreams = { OS: 1024, MIS: 1024 },
			maxSctpMessageSize = 262144,
			appData = {}
		} = {}
	)
	{
		logger.debug('createWebRtcTransport()');

		if (!Array.isArray(listenIps))
			throw new TypeError('missing listenIps');
		else if (appData && typeof appData !== 'object')
			throw new TypeError('if given, appData must be an object');

		listenIps = listenIps.map((listenIp) =>
		{
			if (typeof listenIp === 'string')
			{
				return { ip: listenIp };
			}
			else if (typeof listenIp === 'object')
			{
				return {
					ip          : listenIp.ip,
					announcedIp : listenIp.announcedIp || undefined
				};
			}
			else
			{
				throw new TypeError('wrong listenIp');
			}
		});

		const internal = { ...this._internal, transportId: uuidv4() };
		const reqData = {
			listenIps,
			enableUdp,
			enableTcp,
			preferUdp,
			preferTcp,
			initialAvailableOutgoingBitrate,
			minimumAvailableOutgoingBitrate,
			enableSctp,
			numSctpStreams,
			maxSctpMessageSize,
			isDataChannel : true
		};

		const data =
			await this._channel.request('router.createWebRtcTransport', internal, reqData);

		const transport = new WebRtcTransport(
			{
				internal,
				data,
				channel                  : this._channel,
				appData,
				getRouterRtpCapabilities : () => this._data.rtpCapabilities,
				getProducerById          : (producerId) => this._producers.get(producerId),
				getDataProducerById      : (dataProducerId) => (
					this._dataProducers.get(dataProducerId)
				)
			});

		this._transports.set(transport.id, transport);
		transport.on('@close', () => this._transports.delete(transport.id));
		transport.on('@newproducer', (producer) => this._producers.set(producer.id, producer));
		transport.on('@producerclose', (producer) => this._producers.delete(producer.id));
		transport.on('@newdataproducer', (dataProducer) => (
			this._dataProducers.set(dataProducer.id, dataProducer)
		));
		transport.on('@dataproducerclose', (dataProducer) => (
			this._dataProducers.delete(dataProducer.id)
		));

		// Emit observer event.
		this._observer.safeEmit('newtransport', transport);

		return transport;
	}

	/**
	 * Create a PlainRtpTransport.
	 *
	 * @param {String|Object} listenIp - Listen IP string or an object with ip and
	 *   optional announcedIp string.
	 * @param {Boolean} [rtcpMux=true] - Use RTCP-mux.
	 * @param {Boolean} [comedia=false] - Whether remote IP:port should be
	 *   auto-detected based on first RTP/RTCP packet received. If enabled, connect()
	 *   method must not be called. This option is ignored if multiSource is set.
	 * @param {Boolean} [multiSource=false] - Whether RTP/RTCP from different remote
	 *   IPs:ports is allowed. If set, the transport will just be valid for receiving
	 *   media (consume() cannot be called on it) and connect() must not be called.
	 * @param {Boolean} [enableSctp=false] - Enable SCTP.
	 * @param {Object} [numSctpStreams={ OS: 1024, MIS: 1024 }] - Number of SCTP
	 *   streams (initially requested outbound streams and maximum inbound streams).
	 * @param {Number} [maxSctpMessageSize=262144] - Max SCTP message size (in bytes).
	 * @param {Object} [appData={}] - Custom app data.
   *
	 * @async
	 * @returns {PlainRtpTransport}
	 */
	async createPlainRtpTransport(
		{
			listenIp,
			rtcpMux = true,
			comedia = false,
			multiSource = false,
			enableSctp = false,
			numSctpStreams = { OS: 1024, MIS: 1024 },
			maxSctpMessageSize = 262144,
			appData = {}
		} = {}
	)
	{
		logger.debug('createPlainRtpTransport()');

		if (!listenIp)
			throw new TypeError('missing listenIp');
		else if (appData && typeof appData !== 'object')
			throw new TypeError('if given, appData must be an object');

		if (typeof listenIp === 'string')
		{
			listenIp = { ip: listenIp };
		}
		else if (typeof listenIp === 'object')
		{
			listenIp =
			{
				ip          : listenIp.ip,
				announcedIp : listenIp.announcedIp || undefined
			};
		}
		else
		{
			throw new TypeError('wrong listenIp');
		}

		const internal = { ...this._internal, transportId: uuidv4() };
		const reqData = {
			listenIp,
			rtcpMux,
			comedia,
			multiSource,
			enableSctp,
			numSctpStreams,
			maxSctpMessageSize,
			isDataChannel : false
		};

		const data =
			await this._channel.request('router.createPlainRtpTransport', internal, reqData);

		const transport = new PlainRtpTransport(
			{
				internal,
				data,
				channel                  : this._channel,
				appData,
				getRouterRtpCapabilities : () => this._data.rtpCapabilities,
				getProducerById          : (producerId) => this._producers.get(producerId),
				getDataProducerById      : (dataProducerId) => (
					this._dataProducers.get(dataProducerId)
				)
			});

		this._transports.set(transport.id, transport);
		transport.on('@close', () => this._transports.delete(transport.id));
		transport.on('@newproducer', (producer) => this._producers.set(producer.id, producer));
		transport.on('@producerclose', (producer) => this._producers.delete(producer.id));
		transport.on('@newdataproducer', (dataProducer) => (
			this._dataProducers.set(dataProducer.id, dataProducer)
		));
		transport.on('@dataproducerclose', (dataProducer) => (
			this._dataProducers.delete(dataProducer.id)
		));

		// Emit observer event.
		this._observer.safeEmit('newtransport', transport);

		return transport;
	}

	/**
	 * Create a PipeTransport.
	 *
	 * @param {String|Object} listenIp - Listen IP string or an object with ip and optional
	 *   announcedIp string.
	 * @param {Boolean} [enableSctp=false] - Enable SCTP.
	 * @param {Object} [numSctpStreams={ OS: 1024, MIS: 1024 }] - Number of SCTP
	 *   streams (initially requested outbound streams and maximum inbound streams).
	 * @param {Number} [maxSctpMessageSize=1073741823] - Max SCTP message size (in bytes).
	 * @param {Object} [appData={}] - Custom app data.
   *
	 * @async
	 * @returns {PipeTransport}
	 */
	async createPipeTransport(
		{
			listenIp,
			enableSctp = false,
			numSctpStreams = { OS: 1024, MIS: 1024 },
			maxSctpMessageSize = 1073741823,
			appData = {}
		} = {})
	{
		logger.debug('createPipeTransport()');

		if (!listenIp)
			throw new TypeError('missing listenIp');
		else if (appData && typeof appData !== 'object')
			throw new TypeError('if given, appData must be an object');

		if (typeof listenIp === 'string')
		{
			listenIp = { ip: listenIp };
		}
		else if (typeof listenIp === 'object')
		{
			listenIp =
			{
				ip          : listenIp.ip,
				announcedIp : listenIp.announcedIp || undefined
			};
		}
		else
		{
			throw new TypeError('wrong listenIp');
		}

		const internal = { ...this._internal, transportId: uuidv4() };
		const reqData = {
			listenIp,
			enableSctp,
			numSctpStreams,
			maxSctpMessageSize,
			isDataChannel : false
		};

		const data =
			await this._channel.request('router.createPipeTransport', internal, reqData);

		const transport = new PipeTransport(
			{
				internal,
				data,
				channel                  : this._channel,
				appData,
				getRouterRtpCapabilities : () => this._data.rtpCapabilities,
				getProducerById          : (producerId) => this._producers.get(producerId),
				getDataProducerById      : (dataProducerId) => (
					this._dataProducers.get(dataProducerId)
				)
			});

		this._transports.set(transport.id, transport);
		transport.on('@close', () => this._transports.delete(transport.id));
		transport.on('@newproducer', (producer) => this._producers.set(producer.id, producer));
		transport.on('@producerclose', (producer) => this._producers.delete(producer.id));
		transport.on('@newdataproducer', (dataProducer) => (
			this._dataProducers.set(dataProducer.id, dataProducer)
		));
		transport.on('@dataproducerclose', (dataProducer) => (
			this._dataProducers.delete(dataProducer.id)
		));

		// Emit observer event.
		this._observer.safeEmit('newtransport', transport);

		return transport;
	}

	
	/**
	 * Create a ShmTransport.
	 *
	 * @param {String|Object} listenIp - Listen IP string or an object with ip and
	 *   optional announcedIp string.
	 * @param {String} shmName - shared memory file name
	 * @param {Object} [appData={}] - Custom app data.
	 *
	 * @async
	 * @returns {ShmTransport}
	 */
	async createShmTransport(
		{
			listenIp,
			shmName,
			logName = "stdout",
			logLevel = 1, // TODO: what is the actual default in ffngx?
			appData = {} // TODO: add appData.channels[] information, otherwise default setup TODO: maybe always default, no need to pass any data here
		} = {}
	)
	{
		logger.debug('createShmTransport()');

		if (!listenIp)
			throw new TypeError('missing listenIp');
		else if (appData && typeof appData !== 'object')
			throw new TypeError('if given, appData must be an object');

		if (typeof listenIp === 'string')
		{
			listenIp = { ip: listenIp };
		}
		else if (typeof listenIp === 'object')
		{
			listenIp =
			{
				ip          : listenIp.ip,
				announcedIp : listenIp.announcedIp || undefined
			};
		}
		else
		{
			throw new TypeError('wrong listenIp');
		}

		const internal = { ...this._internal, transportId: uuidv4() };
		const reqData = {
			listenIp,
			shm = {name: shmName},
			log = {fileName: logName, level: logLevel},
			channels = appData.channels
		};

		const data =
			await this._channel.request('router.createShmTransport', internal, reqData);

		const transport = new ShmTransport(
			{
				internal,
				data,
				channel                  : this._channel,
				appData,
				getRouterRtpCapabilities : () => this._data.rtpCapabilities,
				getProducerById          : (producerId) => this._producers.get(producerId),
				getDataProducerById      : (dataProducerId) => (
					this._dataProducers.get(dataProducerId)
				)
			});

		this._transports.set(transport.id, transport);
		transport.on('@close', () => this._transports.delete(transport.id));
		transport.on('@newproducer', (producer) => this._producers.set(producer.id, producer));
		transport.on('@producerclose', (producer) => this._producers.delete(producer.id));
		transport.on('@newdataproducer', (dataProducer) => (
			this._dataProducers.set(dataProducer.id, dataProducer)
		));
		transport.on('@dataproducerclose', (dataProducer) => (
			this._dataProducers.delete(dataProducer.id)
		));

		// Emit observer event.
		this._observer.safeEmit('newtransport', transport);

		return transport;
	}

/**
	 * Pipes the given Producer or DataProducer into another Router in same host.
	 *
	 * @param {String} [producerId]
	 * @param {String} [dataProducerId]
	 * @param {Router} router
	 * @param {String|Object} [listenIp='127.0.0.1'] - Listen IP string or an
	 *   object with ip and optional announcedIp string.
	 * @param {Boolean} [enableSctp=true] - Enable SCTP.
	 * @param {Object} [numSctpStreams={ OS: 1024, MIS: 1024 }] - Number of SCTP
	 *   streams (initially requested outbound streams and maximum inbound streams).
	 *
	 * @async
	 * @returns {Object} - Contains `pipeConsumer` {Consumer} created in the current
	 *   Router and `pipeProducer` {Producer} created in the destination Router, or
	 *   `pipeDataConsumer` {DataConsumer} and `pipeDataProducer` {DataProducer}.
	 */
	async pipeToRouter(
		{
			producerId,
			dataProducerId,
			router,
			listenIp = '127.0.0.1',
			enableSctp = true,
			numSctpStreams = { OS: 1024, MIS: 1024 }
		} = {}
	)
	{
		if (!producerId && !dataProducerId)
			throw new TypeError('missing producerId or dataProducerId');
		else if (producerId && dataProducerId)
			throw new TypeError('just producerId or dataProducerId can be given');
		else if (!router)
			throw new TypeError('Router not found');
		else if (router === this)
			throw new TypeError('cannot use this Router as destination');

		let producer;
		let dataProducer;

		if (producerId)
		{
			producer = this._producers.get(producerId);

			if (!producer)
				throw new TypeError('Producer not found');
		}
		else if (dataProducerId)
		{
			dataProducer = this._dataProducers.get(dataProducerId);

			if (!dataProducer)
				throw new TypeError('DataProducer not found');
		}

		let pipeTransportPair = this._mapRouterPipeTransports.get(router);
		let localPipeTransport;
		let remotePipeTransport;

		if (pipeTransportPair)
		{
			localPipeTransport = pipeTransportPair[0];
			remotePipeTransport = pipeTransportPair[1];
		}
		else
		{
			try
			{
				pipeTransportPair = await Promise.all(
					[
						this.createPipeTransport({ listenIp, enableSctp, numSctpStreams }),
						router.createPipeTransport({ listenIp, enableSctp, numSctpStreams })
					]);

				localPipeTransport = pipeTransportPair[0];
				remotePipeTransport = pipeTransportPair[1];

				await Promise.all(
					[
						localPipeTransport.connect(
							{
								ip   : remotePipeTransport.tuple.localIp,
								port : remotePipeTransport.tuple.localPort
							}),
						remotePipeTransport.connect(
							{
								ip   : localPipeTransport.tuple.localIp,
								port : localPipeTransport.tuple.localPort
							})
					]);

				localPipeTransport.observer.on('close', () =>
				{
					remotePipeTransport.close();
					this._mapRouterPipeTransports.delete(router);
				});

				remotePipeTransport.observer.on('close', () =>
				{
					localPipeTransport.close();
					this._mapRouterPipeTransports.delete(router);
				});

				this._mapRouterPipeTransports.set(
					router, [ localPipeTransport, remotePipeTransport ]);
			}
			catch (error)
			{
				logger.error(
					'pipeToRouter() | error creating PipeTransport pair:%o',
					error);

				if (localPipeTransport)
					localPipeTransport.close();

				if (remotePipeTransport)
					remotePipeTransport.close();

				throw error;
			}
		}

		if (producer)
		{
			let pipeConsumer;
			let pipeProducer;

			try
			{
				pipeConsumer = await localPipeTransport.consume(
					{
						producerId,
						paused : producer.paused
					});

				pipeProducer = await remotePipeTransport.produce(
					{
						id            : producer.id,
						kind          : pipeConsumer.kind,
						rtpParameters : pipeConsumer.rtpParameters,
						appData       : producer.appData,
						paused        : pipeConsumer.producerPaused
					});

				// Pipe events from the pipe Consumer to the pipe Producer.
				pipeConsumer.observer.on('close', () => pipeProducer.close());
				pipeConsumer.observer.on('pause', () => pipeProducer.pause());
				pipeConsumer.observer.on('resume', () => pipeProducer.resume());

				// Pipe events from the pipe Producer to the pipe Consumer.
				pipeProducer.observer.on('close', () => pipeConsumer.close());

				return { pipeConsumer, pipeProducer };
			}
			catch (error)
			{
				logger.error(
					'pipeToRouter() | error creating pipe Consumer/Producer pair:%o',
					error);

				if (pipeConsumer)
					pipeConsumer.close();

				if (pipeProducer)
					pipeProducer.close();

				throw error;
			}
		}
		else if (dataProducer)
		{
			let pipeDataConsumer;
			let pipeDataProducer;

			try
			{
				pipeDataConsumer = await localPipeTransport.consumeData(
					{
						dataProducerId
					});

				pipeDataProducer = await remotePipeTransport.produceData(
					{
						id                   : dataProducer.id,
						sctpStreamParameters : pipeDataConsumer.sctpStreamParameters,
						label                : pipeDataConsumer.label,
						protocol             : pipeDataConsumer.protocol,
						appData              : dataProducer.appData
					});

				// Pipe events from the pipe DataConsumer to the pipe DataProducer.
				pipeDataConsumer.observer.on('close', () => pipeDataProducer.close());

				// Pipe events from the pipe DataProducer to the pipe DataConsumer.
				pipeDataProducer.observer.on('close', () => pipeDataConsumer.close());

				return { pipeDataConsumer, pipeDataProducer };
			}
			catch (error)
			{
				logger.error(
					'pipeToRouter() | error creating pipe DataConsumer/DataProducer pair:%o',
					error);

				if (pipeDataConsumer)
					pipeDataConsumer.close();

				if (pipeDataProducer)
					pipeDataProducer.close();

				throw error;
			}
		}
	}

	/**
	 * Create an AudioLevelObserver.
	 *
	 * @param {Number} [maxEntries=1] - Maximum number of entries in the 'volumes'
	 *                                  event.
	 * @param {Number} [threshold=-80] - Minimum average volume (in dBvo from -127 to 0)
	 *                                   for entries in the 'volumes' event.
	 * @param {Number} [interval=1000] - Interval in ms for checking audio volumes.
	 *
	 * @async
	 * @returns {AudioLevelObserver}
	 */
	async createAudioLevelObserver(
		{
			maxEntries = 1,
			threshold = -80,
			interval = 1000
		} = {}
	)
	{
		logger.debug('createAudioLevelObserver()');

		const internal = { ...this._internal, rtpObserverId: uuidv4() };
		const reqData = { maxEntries, threshold, interval };

		await this._channel.request('router.createAudioLevelObserver', internal, reqData);

		const audioLevelObserver = new AudioLevelObserver(
			{
				internal,
				channel         : this._channel,
				getProducerById : (producerId) => this._producers.get(producerId)
			});

		this._rtpObservers.set(audioLevelObserver.id, audioLevelObserver);
		audioLevelObserver.on('@close', () =>
		{
			this._rtpObservers.delete(audioLevelObserver.id);
		});

		return audioLevelObserver;
	}

	/**
	 * Check whether the given RTP capabilities can consume the given Producer.
	 *
	 * @param {String} producerId
	 * @param {RTCRtpCapabilities} rtpCapabilities - Remote RTP capabilities.
	 *
	 * @returns {Boolean}
	 */
	canConsume({ producerId, rtpCapabilities } = {})
	{
		const producer = this._producers.get(producerId);

		if (!producer)
		{
			logger.error(
				'canConsume() | Producer with id "%s" not found', producerId);

			return false;
		}

		try
		{
			return ortc.canConsume(producer.consumableRtpParameters, rtpCapabilities);
		}
		catch (error)
		{
			logger.error('canConsume() | unexpected error: %s', String(error));

			return false;
		}
	}
=======
"use strict";
var __awaiter = (this && this.__awaiter) || function (thisArg, _arguments, P, generator) {
    function adopt(value) { return value instanceof P ? value : new P(function (resolve) { resolve(value); }); }
    return new (P || (P = Promise))(function (resolve, reject) {
        function fulfilled(value) { try { step(generator.next(value)); } catch (e) { reject(e); } }
        function rejected(value) { try { step(generator["throw"](value)); } catch (e) { reject(e); } }
        function step(result) { result.done ? resolve(result.value) : adopt(result.value).then(fulfilled, rejected); }
        step((generator = generator.apply(thisArg, _arguments || [])).next());
    });
};
var __importDefault = (this && this.__importDefault) || function (mod) {
    return (mod && mod.__esModule) ? mod : { "default": mod };
};
var __importStar = (this && this.__importStar) || function (mod) {
    if (mod && mod.__esModule) return mod;
    var result = {};
    if (mod != null) for (var k in mod) if (Object.hasOwnProperty.call(mod, k)) result[k] = mod[k];
    result["default"] = mod;
    return result;
};
Object.defineProperty(exports, "__esModule", { value: true });
const v4_1 = __importDefault(require("uuid/v4"));
const Logger_1 = __importDefault(require("./Logger"));
const EnhancedEventEmitter_1 = __importDefault(require("./EnhancedEventEmitter"));
const ortc = __importStar(require("./ortc"));
const WebRtcTransport_1 = __importDefault(require("./WebRtcTransport"));
const PlainRtpTransport_1 = __importDefault(require("./PlainRtpTransport"));
const PipeTransport_1 = __importDefault(require("./PipeTransport"));
const AudioLevelObserver_1 = __importDefault(require("./AudioLevelObserver"));
const logger = new Logger_1.default('Router');
class Router extends EnhancedEventEmitter_1.default {
    /**
     * @private
     * @emits workerclose
     * @emits @close
     */
    constructor({ internal, data, channel, appData }) {
        super(logger);
        // Closed flag.
        this._closed = false;
        // Transports map.
        this._transports = new Map();
        // Producers map.
        this._producers = new Map();
        // RtpObservers map.
        this._rtpObservers = new Map();
        // DataProducers map.
        this._dataProducers = new Map();
        // Router to PipeTransport map.
        this._mapRouterPipeTransports = new Map();
        // Observer instance.
        this._observer = new EnhancedEventEmitter_1.default();
        logger.debug('constructor()');
        this._internal = internal;
        this._data = data;
        this._channel = channel;
        this._appData = appData;
    }
    /**
     * Router id.
     */
    get id() {
        return this._internal.routerId;
    }
    /**
     * Whether the Router is closed.
     */
    get closed() {
        return this._closed;
    }
    /**
     * RTC capabilities of the Router.
     */
    get rtpCapabilities() {
        return this._data.rtpCapabilities;
    }
    /**
     * App custom data.
     */
    get appData() {
        return this._appData;
    }
    /**
     * Invalid setter.
     */
    set appData(appData) {
        throw new Error('cannot override appData object');
    }
    /**
     * Observer.
     *
     * @emits close
     * @emits {transport: Transport} newtransport
     * @emits {rtpObserver: RtpObserver} newrtpobserver
     */
    get observer() {
        return this._observer;
    }
    /**
     * Close the Router.
     */
    close() {
        if (this._closed)
            return;
        logger.debug('close()');
        this._closed = true;
        this._channel.request('router.close', this._internal)
            .catch(() => { });
        // Close every Transport.
        for (const transport of this._transports.values()) {
            transport.routerClosed();
        }
        this._transports.clear();
        // Clear the Producers map.
        this._producers.clear();
        // Close every RtpObserver.
        for (const rtpObserver of this._rtpObservers.values()) {
            rtpObserver.routerClosed();
        }
        this._rtpObservers.clear();
        // Clear the DataProducers map.
        this._dataProducers.clear();
        // Clear map of Router/PipeTransports.
        this._mapRouterPipeTransports.clear();
        this.emit('@close');
        // Emit observer event.
        this._observer.safeEmit('close');
    }
    /**
     * Worker was closed.
     *
     * @private
     */
    workerClosed() {
        if (this._closed)
            return;
        logger.debug('workerClosed()');
        this._closed = true;
        // Close every Transport.
        for (const transport of this._transports.values()) {
            transport.routerClosed();
        }
        this._transports.clear();
        // Clear the Producers map.
        this._producers.clear();
        // Close every RtpObserver.
        for (const rtpObserver of this._rtpObservers.values()) {
            rtpObserver.routerClosed();
        }
        this._rtpObservers.clear();
        // Clear the DataProducers map.
        this._dataProducers.clear();
        // Clear map of Router/PipeTransports.
        this._mapRouterPipeTransports.clear();
        this.safeEmit('workerclose');
        // Emit observer event.
        this._observer.safeEmit('close');
    }
    /**
     * Dump Router.
     */
    dump() {
        return __awaiter(this, void 0, void 0, function* () {
            logger.debug('dump()');
            return this._channel.request('router.dump', this._internal);
        });
    }
    /**
     * Create a WebRtcTransport.
     */
    createWebRtcTransport({ listenIps, enableUdp = true, enableTcp = false, preferUdp = false, preferTcp = false, initialAvailableOutgoingBitrate = 600000, enableSctp = false, numSctpStreams = { OS: 1024, MIS: 1024 }, maxSctpMessageSize = 262144, appData = {} }) {
        return __awaiter(this, void 0, void 0, function* () {
            logger.debug('createWebRtcTransport()');
            if (!Array.isArray(listenIps))
                throw new TypeError('missing listenIps');
            else if (appData && typeof appData !== 'object')
                throw new TypeError('if given, appData must be an object');
            listenIps = listenIps.map((listenIp) => {
                if (typeof listenIp === 'string' && listenIp) {
                    return { ip: listenIp };
                }
                else if (typeof listenIp === 'object') {
                    return {
                        ip: listenIp.ip,
                        announcedIp: listenIp.announcedIp || undefined
                    };
                }
                else {
                    throw new TypeError('wrong listenIp');
                }
            });
            const internal = Object.assign(Object.assign({}, this._internal), { transportId: v4_1.default() });
            const reqData = {
                listenIps,
                enableUdp,
                enableTcp,
                preferUdp,
                preferTcp,
                initialAvailableOutgoingBitrate,
                enableSctp,
                numSctpStreams,
                maxSctpMessageSize,
                isDataChannel: true
            };
            const data = yield this._channel.request('router.createWebRtcTransport', internal, reqData);
            const transport = new WebRtcTransport_1.default({
                internal,
                data,
                channel: this._channel,
                appData,
                getRouterRtpCapabilities: () => this._data.rtpCapabilities,
                getProducerById: (producerId) => (this._producers.get(producerId)),
                getDataProducerById: (dataProducerId) => (this._dataProducers.get(dataProducerId))
            });
            this._transports.set(transport.id, transport);
            transport.on('@close', () => this._transports.delete(transport.id));
            transport.on('@newproducer', (producer) => this._producers.set(producer.id, producer));
            transport.on('@producerclose', (producer) => this._producers.delete(producer.id));
            transport.on('@newdataproducer', (dataProducer) => (this._dataProducers.set(dataProducer.id, dataProducer)));
            transport.on('@dataproducerclose', (dataProducer) => (this._dataProducers.delete(dataProducer.id)));
            // Emit observer event.
            this._observer.safeEmit('newtransport', transport);
            return transport;
        });
    }
    /**
     * Create a PlainRtpTransport.
     */
    createPlainRtpTransport({ listenIp, rtcpMux = true, comedia = false, multiSource = false, enableSctp = false, numSctpStreams = { OS: 1024, MIS: 1024 }, maxSctpMessageSize = 262144, appData = {} }) {
        return __awaiter(this, void 0, void 0, function* () {
            logger.debug('createPlainRtpTransport()');
            if (!listenIp)
                throw new TypeError('missing listenIp');
            else if (appData && typeof appData !== 'object')
                throw new TypeError('if given, appData must be an object');
            if (typeof listenIp === 'string' && listenIp) {
                listenIp = { ip: listenIp };
            }
            else if (typeof listenIp === 'object') {
                listenIp =
                    {
                        ip: listenIp.ip,
                        announcedIp: listenIp.announcedIp || undefined
                    };
            }
            else {
                throw new TypeError('wrong listenIp');
            }
            const internal = Object.assign(Object.assign({}, this._internal), { transportId: v4_1.default() });
            const reqData = {
                listenIp,
                rtcpMux,
                comedia,
                multiSource,
                enableSctp,
                numSctpStreams,
                maxSctpMessageSize,
                isDataChannel: false
            };
            const data = yield this._channel.request('router.createPlainRtpTransport', internal, reqData);
            const transport = new PlainRtpTransport_1.default({
                internal,
                data,
                channel: this._channel,
                appData,
                getRouterRtpCapabilities: () => this._data.rtpCapabilities,
                getProducerById: (producerId) => (this._producers.get(producerId)),
                getDataProducerById: (dataProducerId) => (this._dataProducers.get(dataProducerId))
            });
            this._transports.set(transport.id, transport);
            transport.on('@close', () => this._transports.delete(transport.id));
            transport.on('@newproducer', (producer) => this._producers.set(producer.id, producer));
            transport.on('@producerclose', (producer) => this._producers.delete(producer.id));
            transport.on('@newdataproducer', (dataProducer) => (this._dataProducers.set(dataProducer.id, dataProducer)));
            transport.on('@dataproducerclose', (dataProducer) => (this._dataProducers.delete(dataProducer.id)));
            // Emit observer event.
            this._observer.safeEmit('newtransport', transport);
            return transport;
        });
    }
    /**
     * Create a PipeTransport.
     */
    createPipeTransport({ listenIp, enableSctp = false, numSctpStreams = { OS: 1024, MIS: 1024 }, maxSctpMessageSize = 1073741823, appData = {} }) {
        return __awaiter(this, void 0, void 0, function* () {
            logger.debug('createPipeTransport()');
            if (!listenIp)
                throw new TypeError('missing listenIp');
            else if (appData && typeof appData !== 'object')
                throw new TypeError('if given, appData must be an object');
            if (typeof listenIp === 'string' && listenIp) {
                listenIp = { ip: listenIp };
            }
            else if (typeof listenIp === 'object') {
                listenIp =
                    {
                        ip: listenIp.ip,
                        announcedIp: listenIp.announcedIp || undefined
                    };
            }
            else {
                throw new TypeError('wrong listenIp');
            }
            const internal = Object.assign(Object.assign({}, this._internal), { transportId: v4_1.default() });
            const reqData = {
                listenIp,
                enableSctp,
                numSctpStreams,
                maxSctpMessageSize,
                isDataChannel: false
            };
            const data = yield this._channel.request('router.createPipeTransport', internal, reqData);
            const transport = new PipeTransport_1.default({
                internal,
                data,
                channel: this._channel,
                appData,
                getRouterRtpCapabilities: () => this._data.rtpCapabilities,
                getProducerById: (producerId) => (this._producers.get(producerId)),
                getDataProducerById: (dataProducerId) => (this._dataProducers.get(dataProducerId))
            });
            this._transports.set(transport.id, transport);
            transport.on('@close', () => this._transports.delete(transport.id));
            transport.on('@newproducer', (producer) => this._producers.set(producer.id, producer));
            transport.on('@producerclose', (producer) => this._producers.delete(producer.id));
            transport.on('@newdataproducer', (dataProducer) => (this._dataProducers.set(dataProducer.id, dataProducer)));
            transport.on('@dataproducerclose', (dataProducer) => (this._dataProducers.delete(dataProducer.id)));
            // Emit observer event.
            this._observer.safeEmit('newtransport', transport);
            return transport;
        });
    }
    /**
     * Pipes the given Producer or DataProducer into another Router in same host.
     */
    pipeToRouter({ producerId, dataProducerId, router, listenIp = '127.0.0.1', enableSctp = true, numSctpStreams = { OS: 1024, MIS: 1024 } }) {
        return __awaiter(this, void 0, void 0, function* () {
            if (!producerId && !dataProducerId)
                throw new TypeError('missing producerId or dataProducerId');
            else if (producerId && dataProducerId)
                throw new TypeError('just producerId or dataProducerId can be given');
            else if (!router)
                throw new TypeError('Router not found');
            else if (router === this)
                throw new TypeError('cannot use this Router as destination');
            let producer;
            let dataProducer;
            if (producerId) {
                producer = this._producers.get(producerId);
                if (!producer)
                    throw new TypeError('Producer not found');
            }
            else if (dataProducerId) {
                dataProducer = this._dataProducers.get(dataProducerId);
                if (!dataProducer)
                    throw new TypeError('DataProducer not found');
            }
            let pipeTransportPair = this._mapRouterPipeTransports.get(router);
            let localPipeTransport;
            let remotePipeTransport;
            if (pipeTransportPair) {
                localPipeTransport = pipeTransportPair[0];
                remotePipeTransport = pipeTransportPair[1];
            }
            else {
                try {
                    pipeTransportPair = yield Promise.all([
                        this.createPipeTransport({ listenIp, enableSctp, numSctpStreams }),
                        router.createPipeTransport({ listenIp, enableSctp, numSctpStreams })
                    ]);
                    localPipeTransport = pipeTransportPair[0];
                    remotePipeTransport = pipeTransportPair[1];
                    yield Promise.all([
                        localPipeTransport.connect({
                            ip: remotePipeTransport.tuple.localIp,
                            port: remotePipeTransport.tuple.localPort
                        }),
                        remotePipeTransport.connect({
                            ip: localPipeTransport.tuple.localIp,
                            port: localPipeTransport.tuple.localPort
                        })
                    ]);
                    localPipeTransport.observer.on('close', () => {
                        remotePipeTransport.close();
                        this._mapRouterPipeTransports.delete(router);
                    });
                    remotePipeTransport.observer.on('close', () => {
                        localPipeTransport.close();
                        this._mapRouterPipeTransports.delete(router);
                    });
                    this._mapRouterPipeTransports.set(router, [localPipeTransport, remotePipeTransport]);
                }
                catch (error) {
                    logger.error('pipeToRouter() | error creating PipeTransport pair:%o', error);
                    if (localPipeTransport)
                        localPipeTransport.close();
                    if (remotePipeTransport)
                        remotePipeTransport.close();
                    throw error;
                }
            }
            if (producer) {
                let pipeConsumer;
                let pipeProducer;
                try {
                    pipeConsumer = yield localPipeTransport.consume({ producerId });
                    pipeProducer = yield remotePipeTransport.produce({
                        id: producer.id,
                        kind: pipeConsumer.kind,
                        rtpParameters: pipeConsumer.rtpParameters,
                        paused: pipeConsumer.producerPaused,
                        appData: producer.appData
                    });
                    // Pipe events from the pipe Consumer to the pipe Producer.
                    pipeConsumer.observer.on('close', () => pipeProducer.close());
                    pipeConsumer.observer.on('pause', () => pipeProducer.pause());
                    pipeConsumer.observer.on('resume', () => pipeProducer.resume());
                    // Pipe events from the pipe Producer to the pipe Consumer.
                    pipeProducer.observer.on('close', () => pipeConsumer.close());
                    return { pipeConsumer, pipeProducer };
                }
                catch (error) {
                    logger.error('pipeToRouter() | error creating pipe Consumer/Producer pair:%o', error);
                    if (pipeConsumer)
                        pipeConsumer.close();
                    if (pipeProducer)
                        pipeProducer.close();
                    throw error;
                }
            }
            else if (dataProducer) {
                let pipeDataConsumer;
                let pipeDataProducer;
                try {
                    pipeDataConsumer = yield localPipeTransport.consumeData({
                        dataProducerId
                    });
                    pipeDataProducer = yield remotePipeTransport.produceData({
                        id: dataProducer.id,
                        sctpStreamParameters: pipeDataConsumer.sctpStreamParameters,
                        label: pipeDataConsumer.label,
                        protocol: pipeDataConsumer.protocol,
                        appData: dataProducer.appData
                    });
                    // Pipe events from the pipe DataConsumer to the pipe DataProducer.
                    pipeDataConsumer.observer.on('close', () => pipeDataProducer.close());
                    // Pipe events from the pipe DataProducer to the pipe DataConsumer.
                    pipeDataProducer.observer.on('close', () => pipeDataConsumer.close());
                    return { pipeDataConsumer, pipeDataProducer };
                }
                catch (error) {
                    logger.error('pipeToRouter() | error creating pipe DataConsumer/DataProducer pair:%o', error);
                    if (pipeDataConsumer)
                        pipeDataConsumer.close();
                    if (pipeDataProducer)
                        pipeDataProducer.close();
                    throw error;
                }
            }
            else {
                throw new Error('internal error');
            }
        });
    }
    /**
     * Create an AudioLevelObserver.
     */
    createAudioLevelObserver({ maxEntries = 1, threshold = -80, interval = 1000, appData = {} } = {}) {
        return __awaiter(this, void 0, void 0, function* () {
            logger.debug('createAudioLevelObserver()');
            if (appData && typeof appData !== 'object')
                throw new TypeError('if given, appData must be an object');
            const internal = Object.assign(Object.assign({}, this._internal), { rtpObserverId: v4_1.default() });
            const reqData = { maxEntries, threshold, interval };
            yield this._channel.request('router.createAudioLevelObserver', internal, reqData);
            const audioLevelObserver = new AudioLevelObserver_1.default({
                internal,
                channel: this._channel,
                appData,
                getProducerById: (producerId) => (this._producers.get(producerId))
            });
            this._rtpObservers.set(audioLevelObserver.id, audioLevelObserver);
            audioLevelObserver.on('@close', () => {
                this._rtpObservers.delete(audioLevelObserver.id);
            });
            // Emit observer event.
            this._observer.safeEmit('newrtpobserver', audioLevelObserver);
            return audioLevelObserver;
        });
    }
    /**
     * Check whether the given RTP capabilities can consume the given Producer.
     */
    canConsume({ producerId, rtpCapabilities }) {
        const producer = this._producers.get(producerId);
        if (!producer) {
            logger.error('canConsume() | Producer with id "%s" not found', producerId);
            return false;
        }
        try {
            return ortc.canConsume(producer.consumableRtpParameters, rtpCapabilities);
        }
        catch (error) {
            logger.error('canConsume() | unexpected error: %s', String(error));
            return false;
        }
    }
>>>>>>> e6734b9c
}
exports.default = Router;<|MERGE_RESOLUTION|>--- conflicted
+++ resolved
@@ -1,902 +1,3 @@
-<<<<<<< HEAD
-const uuidv4 = require('uuid/v4');
-const Logger = require('./Logger');
-const EnhancedEventEmitter = require('./EnhancedEventEmitter');
-const ortc = require('./ortc');
-const WebRtcTransport = require('./WebRtcTransport');
-const PlainRtpTransport = require('./PlainRtpTransport');
-const PipeTransport = require('./PipeTransport');
-const ShmTransport = require('./ShmTransport');
-const AudioLevelObserver = require('./AudioLevelObserver');
-
-const logger = new Logger('Router');
-
-class Router extends EnhancedEventEmitter
-{
-	/**
-	 * @private
-	 *
-	 * @emits workerclose
-	 * @emits @close
-	 */
-	constructor({ internal, data, channel })
-	{
-		super(logger);
-
-		logger.debug('constructor()');
-
-		// Internal data.
-		// @type {Object}
-		// - .routerId
-		this._internal = internal;
-
-		// Router data.
-		// @type {Object}
-		// - .rtpCapabilities
-		this._data =
-		{
-			rtpCapabilities : data.rtpCapabilities
-		};
-
-		// Channel instance.
-		// @type {Channel}
-		this._channel = channel;
-
-		// Closed flag.
-		// @type {Boolean}
-		this._closed = false;
-
-		// Map of Transports indexed by id.
-		// @type {Map<String, Transport>}
-		this._transports = new Map();
-
-		// Map of Producers indexed by id.
-		// @type {Map<String, Producer>}
-		this._producers = new Map();
-
-		// Map of RtpObservers indexed by id.
-		// @type {Map<String, RtpObserver>}
-		this._rtpObservers = new Map();
-
-		// Map of DataProducers indexed by id.
-		// @type {Map<String, DataProducer>}
-		this._dataProducers = new Map();
-
-		// Map of other Routers and their respective local and remote PipeTransports.
-		// @type {Map<Router, Array<PipeTransport>}
-		this._mapRouterPipeTransports = new Map();
-
-		// Observer.
-		// @type {EventEmitter}
-		this._observer = new EnhancedEventEmitter();
-	}
-
-	/**
-	 * Router id.
-	 *
-	 * @type {String}
-	 */
-	get id()
-	{
-		return this._internal.routerId;
-	}
-
-	/**
-	 * Whether the Router is closed.
-	 *
-	 * @type {Boolean}
-	 */
-	get closed()
-	{
-		return this._closed;
-	}
-
-	/**
-	 * RTC capabilities of the Router.
-	 *
-	 * @type {RTCRtpCapabilities}
-	 */
-	get rtpCapabilities()
-	{
-		return this._data.rtpCapabilities;
-	}
-
-	/**
-	 * Observer.
-	 *
-	 * @type {EventEmitter}
-	 *
-	 * @emits close
-	 * @emits {transport: Transport} newtransport
-	 */
-	get observer()
-	{
-		return this._observer;
-	}
-
-	/**
-	 * Close the Router.
-	 */
-	close()
-	{
-		if (this._closed)
-			return;
-
-		logger.debug('close()');
-
-		this._closed = true;
-
-		this._channel.request('router.close', this._internal)
-			.catch(() => {});
-
-		// Close every Transport.
-		for (const transport of this._transports.values())
-		{
-			transport.routerClosed();
-		}
-		this._transports.clear();
-
-		// Clear the Producers map.
-		this._producers.clear();
-
-		// Close every RtpObserver.
-		for (const rtpObserver of this._rtpObservers.values())
-		{
-			rtpObserver.routerClosed();
-		}
-		this._rtpObservers.clear();
-
-		// Clear the DataProducers map.
-		this._dataProducers.clear();
-
-		// Clear map of Router/PipeTransports.
-		this._mapRouterPipeTransports.clear();
-
-		this.emit('@close');
-
-		// Emit observer event.
-		this._observer.safeEmit('close');
-	}
-
-	/**
-	 * Worker was closed.
-	 *
-	 * @private
-	 */
-	workerClosed()
-	{
-		if (this._closed)
-			return;
-
-		logger.debug('workerClosed()');
-
-		this._closed = true;
-
-		// Close every Transport.
-		for (const transport of this._transports.values())
-		{
-			transport.routerClosed();
-		}
-		this._transports.clear();
-
-		// Clear the Producers map.
-		this._producers.clear();
-
-		// Close every RtpObserver.
-		for (const rtpObserver of this._rtpObservers.values())
-		{
-			rtpObserver.routerClosed();
-		}
-		this._rtpObservers.clear();
-
-		// Clear the DataProducers map.
-		this._dataProducers.clear();
-
-		// Clear map of Router/PipeTransports.
-		this._mapRouterPipeTransports.clear();
-
-		this.safeEmit('workerclose');
-
-		// Emit observer event.
-		this._observer.safeEmit('close');
-	}
-
-	/**
-	 * Dump Router.
-	 *
-	 * @private
-	 *
-	 * @returns {Object}
-	 */
-	async dump()
-	{
-		logger.debug('dump()');
-
-		return this._channel.request('router.dump', this._internal);
-	}
-
-	/**
-	 * Create a WebRtcTransport.
-	 *
-	 * @param {Array<String|Object>} listenIps - Listen IPs in order of preference.
-	 *   Each entry can be a IP string or an object with ip and optional
-	 *   announcedIp strings.
-	 * @param {Boolean} [enableUdp=true] - Enable UDP.
-	 * @param {Boolean} [enableTcp=false] - Enable TCP.
-	 * @param {Boolean} [preferUdp=false] - Prefer UDP.
-	 * @param {Boolean} [preferTcp=false] - Prefer TCP.
-	 * @param {Number} [initialAvailableOutgoingBitrate=600000] - Initial available
-	 *   outgoing bitrate (in bps) when the endpoint supports REMB or Transport-CC.
-	 * @param {Number} [minimumAvailableOutgoingBitrate=300000] - Minimum available
-	 *   outgoing bitrate (in bps).
-	 * @param {Boolean} [enableSctp=false] - Enable SCTP.
-	 * @param {Object} [numSctpStreams={ OS: 1024, MIS: 1024 }] - Number of SCTP
-	 *   streams (initially requested outbound streams and maximum inbound streams).
-	 * @param {Number} [maxSctpMessageSize=262144] - Max SCTP message size (in bytes).
-	 * @param {Object} [appData={}] - Custom app data.
-   *
-	 * @async
-	 * @returns {WebRtcTransport}
-	 */
-	async createWebRtcTransport(
-		{
-			listenIps,
-			enableUdp = true,
-			enableTcp = false,
-			preferUdp = false,
-			preferTcp = false,
-			initialAvailableOutgoingBitrate = 600000,
-			minimumAvailableOutgoingBitrate = 300000,
-			enableSctp = false,
-			numSctpStreams = { OS: 1024, MIS: 1024 },
-			maxSctpMessageSize = 262144,
-			appData = {}
-		} = {}
-	)
-	{
-		logger.debug('createWebRtcTransport()');
-
-		if (!Array.isArray(listenIps))
-			throw new TypeError('missing listenIps');
-		else if (appData && typeof appData !== 'object')
-			throw new TypeError('if given, appData must be an object');
-
-		listenIps = listenIps.map((listenIp) =>
-		{
-			if (typeof listenIp === 'string')
-			{
-				return { ip: listenIp };
-			}
-			else if (typeof listenIp === 'object')
-			{
-				return {
-					ip          : listenIp.ip,
-					announcedIp : listenIp.announcedIp || undefined
-				};
-			}
-			else
-			{
-				throw new TypeError('wrong listenIp');
-			}
-		});
-
-		const internal = { ...this._internal, transportId: uuidv4() };
-		const reqData = {
-			listenIps,
-			enableUdp,
-			enableTcp,
-			preferUdp,
-			preferTcp,
-			initialAvailableOutgoingBitrate,
-			minimumAvailableOutgoingBitrate,
-			enableSctp,
-			numSctpStreams,
-			maxSctpMessageSize,
-			isDataChannel : true
-		};
-
-		const data =
-			await this._channel.request('router.createWebRtcTransport', internal, reqData);
-
-		const transport = new WebRtcTransport(
-			{
-				internal,
-				data,
-				channel                  : this._channel,
-				appData,
-				getRouterRtpCapabilities : () => this._data.rtpCapabilities,
-				getProducerById          : (producerId) => this._producers.get(producerId),
-				getDataProducerById      : (dataProducerId) => (
-					this._dataProducers.get(dataProducerId)
-				)
-			});
-
-		this._transports.set(transport.id, transport);
-		transport.on('@close', () => this._transports.delete(transport.id));
-		transport.on('@newproducer', (producer) => this._producers.set(producer.id, producer));
-		transport.on('@producerclose', (producer) => this._producers.delete(producer.id));
-		transport.on('@newdataproducer', (dataProducer) => (
-			this._dataProducers.set(dataProducer.id, dataProducer)
-		));
-		transport.on('@dataproducerclose', (dataProducer) => (
-			this._dataProducers.delete(dataProducer.id)
-		));
-
-		// Emit observer event.
-		this._observer.safeEmit('newtransport', transport);
-
-		return transport;
-	}
-
-	/**
-	 * Create a PlainRtpTransport.
-	 *
-	 * @param {String|Object} listenIp - Listen IP string or an object with ip and
-	 *   optional announcedIp string.
-	 * @param {Boolean} [rtcpMux=true] - Use RTCP-mux.
-	 * @param {Boolean} [comedia=false] - Whether remote IP:port should be
-	 *   auto-detected based on first RTP/RTCP packet received. If enabled, connect()
-	 *   method must not be called. This option is ignored if multiSource is set.
-	 * @param {Boolean} [multiSource=false] - Whether RTP/RTCP from different remote
-	 *   IPs:ports is allowed. If set, the transport will just be valid for receiving
-	 *   media (consume() cannot be called on it) and connect() must not be called.
-	 * @param {Boolean} [enableSctp=false] - Enable SCTP.
-	 * @param {Object} [numSctpStreams={ OS: 1024, MIS: 1024 }] - Number of SCTP
-	 *   streams (initially requested outbound streams and maximum inbound streams).
-	 * @param {Number} [maxSctpMessageSize=262144] - Max SCTP message size (in bytes).
-	 * @param {Object} [appData={}] - Custom app data.
-   *
-	 * @async
-	 * @returns {PlainRtpTransport}
-	 */
-	async createPlainRtpTransport(
-		{
-			listenIp,
-			rtcpMux = true,
-			comedia = false,
-			multiSource = false,
-			enableSctp = false,
-			numSctpStreams = { OS: 1024, MIS: 1024 },
-			maxSctpMessageSize = 262144,
-			appData = {}
-		} = {}
-	)
-	{
-		logger.debug('createPlainRtpTransport()');
-
-		if (!listenIp)
-			throw new TypeError('missing listenIp');
-		else if (appData && typeof appData !== 'object')
-			throw new TypeError('if given, appData must be an object');
-
-		if (typeof listenIp === 'string')
-		{
-			listenIp = { ip: listenIp };
-		}
-		else if (typeof listenIp === 'object')
-		{
-			listenIp =
-			{
-				ip          : listenIp.ip,
-				announcedIp : listenIp.announcedIp || undefined
-			};
-		}
-		else
-		{
-			throw new TypeError('wrong listenIp');
-		}
-
-		const internal = { ...this._internal, transportId: uuidv4() };
-		const reqData = {
-			listenIp,
-			rtcpMux,
-			comedia,
-			multiSource,
-			enableSctp,
-			numSctpStreams,
-			maxSctpMessageSize,
-			isDataChannel : false
-		};
-
-		const data =
-			await this._channel.request('router.createPlainRtpTransport', internal, reqData);
-
-		const transport = new PlainRtpTransport(
-			{
-				internal,
-				data,
-				channel                  : this._channel,
-				appData,
-				getRouterRtpCapabilities : () => this._data.rtpCapabilities,
-				getProducerById          : (producerId) => this._producers.get(producerId),
-				getDataProducerById      : (dataProducerId) => (
-					this._dataProducers.get(dataProducerId)
-				)
-			});
-
-		this._transports.set(transport.id, transport);
-		transport.on('@close', () => this._transports.delete(transport.id));
-		transport.on('@newproducer', (producer) => this._producers.set(producer.id, producer));
-		transport.on('@producerclose', (producer) => this._producers.delete(producer.id));
-		transport.on('@newdataproducer', (dataProducer) => (
-			this._dataProducers.set(dataProducer.id, dataProducer)
-		));
-		transport.on('@dataproducerclose', (dataProducer) => (
-			this._dataProducers.delete(dataProducer.id)
-		));
-
-		// Emit observer event.
-		this._observer.safeEmit('newtransport', transport);
-
-		return transport;
-	}
-
-	/**
-	 * Create a PipeTransport.
-	 *
-	 * @param {String|Object} listenIp - Listen IP string or an object with ip and optional
-	 *   announcedIp string.
-	 * @param {Boolean} [enableSctp=false] - Enable SCTP.
-	 * @param {Object} [numSctpStreams={ OS: 1024, MIS: 1024 }] - Number of SCTP
-	 *   streams (initially requested outbound streams and maximum inbound streams).
-	 * @param {Number} [maxSctpMessageSize=1073741823] - Max SCTP message size (in bytes).
-	 * @param {Object} [appData={}] - Custom app data.
-   *
-	 * @async
-	 * @returns {PipeTransport}
-	 */
-	async createPipeTransport(
-		{
-			listenIp,
-			enableSctp = false,
-			numSctpStreams = { OS: 1024, MIS: 1024 },
-			maxSctpMessageSize = 1073741823,
-			appData = {}
-		} = {})
-	{
-		logger.debug('createPipeTransport()');
-
-		if (!listenIp)
-			throw new TypeError('missing listenIp');
-		else if (appData && typeof appData !== 'object')
-			throw new TypeError('if given, appData must be an object');
-
-		if (typeof listenIp === 'string')
-		{
-			listenIp = { ip: listenIp };
-		}
-		else if (typeof listenIp === 'object')
-		{
-			listenIp =
-			{
-				ip          : listenIp.ip,
-				announcedIp : listenIp.announcedIp || undefined
-			};
-		}
-		else
-		{
-			throw new TypeError('wrong listenIp');
-		}
-
-		const internal = { ...this._internal, transportId: uuidv4() };
-		const reqData = {
-			listenIp,
-			enableSctp,
-			numSctpStreams,
-			maxSctpMessageSize,
-			isDataChannel : false
-		};
-
-		const data =
-			await this._channel.request('router.createPipeTransport', internal, reqData);
-
-		const transport = new PipeTransport(
-			{
-				internal,
-				data,
-				channel                  : this._channel,
-				appData,
-				getRouterRtpCapabilities : () => this._data.rtpCapabilities,
-				getProducerById          : (producerId) => this._producers.get(producerId),
-				getDataProducerById      : (dataProducerId) => (
-					this._dataProducers.get(dataProducerId)
-				)
-			});
-
-		this._transports.set(transport.id, transport);
-		transport.on('@close', () => this._transports.delete(transport.id));
-		transport.on('@newproducer', (producer) => this._producers.set(producer.id, producer));
-		transport.on('@producerclose', (producer) => this._producers.delete(producer.id));
-		transport.on('@newdataproducer', (dataProducer) => (
-			this._dataProducers.set(dataProducer.id, dataProducer)
-		));
-		transport.on('@dataproducerclose', (dataProducer) => (
-			this._dataProducers.delete(dataProducer.id)
-		));
-
-		// Emit observer event.
-		this._observer.safeEmit('newtransport', transport);
-
-		return transport;
-	}
-
-	
-	/**
-	 * Create a ShmTransport.
-	 *
-	 * @param {String|Object} listenIp - Listen IP string or an object with ip and
-	 *   optional announcedIp string.
-	 * @param {String} shmName - shared memory file name
-	 * @param {Object} [appData={}] - Custom app data.
-	 *
-	 * @async
-	 * @returns {ShmTransport}
-	 */
-	async createShmTransport(
-		{
-			listenIp,
-			shmName,
-			logName = "stdout",
-			logLevel = 1, // TODO: what is the actual default in ffngx?
-			appData = {} // TODO: add appData.channels[] information, otherwise default setup TODO: maybe always default, no need to pass any data here
-		} = {}
-	)
-	{
-		logger.debug('createShmTransport()');
-
-		if (!listenIp)
-			throw new TypeError('missing listenIp');
-		else if (appData && typeof appData !== 'object')
-			throw new TypeError('if given, appData must be an object');
-
-		if (typeof listenIp === 'string')
-		{
-			listenIp = { ip: listenIp };
-		}
-		else if (typeof listenIp === 'object')
-		{
-			listenIp =
-			{
-				ip          : listenIp.ip,
-				announcedIp : listenIp.announcedIp || undefined
-			};
-		}
-		else
-		{
-			throw new TypeError('wrong listenIp');
-		}
-
-		const internal = { ...this._internal, transportId: uuidv4() };
-		const reqData = {
-			listenIp,
-			shm = {name: shmName},
-			log = {fileName: logName, level: logLevel},
-			channels = appData.channels
-		};
-
-		const data =
-			await this._channel.request('router.createShmTransport', internal, reqData);
-
-		const transport = new ShmTransport(
-			{
-				internal,
-				data,
-				channel                  : this._channel,
-				appData,
-				getRouterRtpCapabilities : () => this._data.rtpCapabilities,
-				getProducerById          : (producerId) => this._producers.get(producerId),
-				getDataProducerById      : (dataProducerId) => (
-					this._dataProducers.get(dataProducerId)
-				)
-			});
-
-		this._transports.set(transport.id, transport);
-		transport.on('@close', () => this._transports.delete(transport.id));
-		transport.on('@newproducer', (producer) => this._producers.set(producer.id, producer));
-		transport.on('@producerclose', (producer) => this._producers.delete(producer.id));
-		transport.on('@newdataproducer', (dataProducer) => (
-			this._dataProducers.set(dataProducer.id, dataProducer)
-		));
-		transport.on('@dataproducerclose', (dataProducer) => (
-			this._dataProducers.delete(dataProducer.id)
-		));
-
-		// Emit observer event.
-		this._observer.safeEmit('newtransport', transport);
-
-		return transport;
-	}
-
-/**
-	 * Pipes the given Producer or DataProducer into another Router in same host.
-	 *
-	 * @param {String} [producerId]
-	 * @param {String} [dataProducerId]
-	 * @param {Router} router
-	 * @param {String|Object} [listenIp='127.0.0.1'] - Listen IP string or an
-	 *   object with ip and optional announcedIp string.
-	 * @param {Boolean} [enableSctp=true] - Enable SCTP.
-	 * @param {Object} [numSctpStreams={ OS: 1024, MIS: 1024 }] - Number of SCTP
-	 *   streams (initially requested outbound streams and maximum inbound streams).
-	 *
-	 * @async
-	 * @returns {Object} - Contains `pipeConsumer` {Consumer} created in the current
-	 *   Router and `pipeProducer` {Producer} created in the destination Router, or
-	 *   `pipeDataConsumer` {DataConsumer} and `pipeDataProducer` {DataProducer}.
-	 */
-	async pipeToRouter(
-		{
-			producerId,
-			dataProducerId,
-			router,
-			listenIp = '127.0.0.1',
-			enableSctp = true,
-			numSctpStreams = { OS: 1024, MIS: 1024 }
-		} = {}
-	)
-	{
-		if (!producerId && !dataProducerId)
-			throw new TypeError('missing producerId or dataProducerId');
-		else if (producerId && dataProducerId)
-			throw new TypeError('just producerId or dataProducerId can be given');
-		else if (!router)
-			throw new TypeError('Router not found');
-		else if (router === this)
-			throw new TypeError('cannot use this Router as destination');
-
-		let producer;
-		let dataProducer;
-
-		if (producerId)
-		{
-			producer = this._producers.get(producerId);
-
-			if (!producer)
-				throw new TypeError('Producer not found');
-		}
-		else if (dataProducerId)
-		{
-			dataProducer = this._dataProducers.get(dataProducerId);
-
-			if (!dataProducer)
-				throw new TypeError('DataProducer not found');
-		}
-
-		let pipeTransportPair = this._mapRouterPipeTransports.get(router);
-		let localPipeTransport;
-		let remotePipeTransport;
-
-		if (pipeTransportPair)
-		{
-			localPipeTransport = pipeTransportPair[0];
-			remotePipeTransport = pipeTransportPair[1];
-		}
-		else
-		{
-			try
-			{
-				pipeTransportPair = await Promise.all(
-					[
-						this.createPipeTransport({ listenIp, enableSctp, numSctpStreams }),
-						router.createPipeTransport({ listenIp, enableSctp, numSctpStreams })
-					]);
-
-				localPipeTransport = pipeTransportPair[0];
-				remotePipeTransport = pipeTransportPair[1];
-
-				await Promise.all(
-					[
-						localPipeTransport.connect(
-							{
-								ip   : remotePipeTransport.tuple.localIp,
-								port : remotePipeTransport.tuple.localPort
-							}),
-						remotePipeTransport.connect(
-							{
-								ip   : localPipeTransport.tuple.localIp,
-								port : localPipeTransport.tuple.localPort
-							})
-					]);
-
-				localPipeTransport.observer.on('close', () =>
-				{
-					remotePipeTransport.close();
-					this._mapRouterPipeTransports.delete(router);
-				});
-
-				remotePipeTransport.observer.on('close', () =>
-				{
-					localPipeTransport.close();
-					this._mapRouterPipeTransports.delete(router);
-				});
-
-				this._mapRouterPipeTransports.set(
-					router, [ localPipeTransport, remotePipeTransport ]);
-			}
-			catch (error)
-			{
-				logger.error(
-					'pipeToRouter() | error creating PipeTransport pair:%o',
-					error);
-
-				if (localPipeTransport)
-					localPipeTransport.close();
-
-				if (remotePipeTransport)
-					remotePipeTransport.close();
-
-				throw error;
-			}
-		}
-
-		if (producer)
-		{
-			let pipeConsumer;
-			let pipeProducer;
-
-			try
-			{
-				pipeConsumer = await localPipeTransport.consume(
-					{
-						producerId,
-						paused : producer.paused
-					});
-
-				pipeProducer = await remotePipeTransport.produce(
-					{
-						id            : producer.id,
-						kind          : pipeConsumer.kind,
-						rtpParameters : pipeConsumer.rtpParameters,
-						appData       : producer.appData,
-						paused        : pipeConsumer.producerPaused
-					});
-
-				// Pipe events from the pipe Consumer to the pipe Producer.
-				pipeConsumer.observer.on('close', () => pipeProducer.close());
-				pipeConsumer.observer.on('pause', () => pipeProducer.pause());
-				pipeConsumer.observer.on('resume', () => pipeProducer.resume());
-
-				// Pipe events from the pipe Producer to the pipe Consumer.
-				pipeProducer.observer.on('close', () => pipeConsumer.close());
-
-				return { pipeConsumer, pipeProducer };
-			}
-			catch (error)
-			{
-				logger.error(
-					'pipeToRouter() | error creating pipe Consumer/Producer pair:%o',
-					error);
-
-				if (pipeConsumer)
-					pipeConsumer.close();
-
-				if (pipeProducer)
-					pipeProducer.close();
-
-				throw error;
-			}
-		}
-		else if (dataProducer)
-		{
-			let pipeDataConsumer;
-			let pipeDataProducer;
-
-			try
-			{
-				pipeDataConsumer = await localPipeTransport.consumeData(
-					{
-						dataProducerId
-					});
-
-				pipeDataProducer = await remotePipeTransport.produceData(
-					{
-						id                   : dataProducer.id,
-						sctpStreamParameters : pipeDataConsumer.sctpStreamParameters,
-						label                : pipeDataConsumer.label,
-						protocol             : pipeDataConsumer.protocol,
-						appData              : dataProducer.appData
-					});
-
-				// Pipe events from the pipe DataConsumer to the pipe DataProducer.
-				pipeDataConsumer.observer.on('close', () => pipeDataProducer.close());
-
-				// Pipe events from the pipe DataProducer to the pipe DataConsumer.
-				pipeDataProducer.observer.on('close', () => pipeDataConsumer.close());
-
-				return { pipeDataConsumer, pipeDataProducer };
-			}
-			catch (error)
-			{
-				logger.error(
-					'pipeToRouter() | error creating pipe DataConsumer/DataProducer pair:%o',
-					error);
-
-				if (pipeDataConsumer)
-					pipeDataConsumer.close();
-
-				if (pipeDataProducer)
-					pipeDataProducer.close();
-
-				throw error;
-			}
-		}
-	}
-
-	/**
-	 * Create an AudioLevelObserver.
-	 *
-	 * @param {Number} [maxEntries=1] - Maximum number of entries in the 'volumes'
-	 *                                  event.
-	 * @param {Number} [threshold=-80] - Minimum average volume (in dBvo from -127 to 0)
-	 *                                   for entries in the 'volumes' event.
-	 * @param {Number} [interval=1000] - Interval in ms for checking audio volumes.
-	 *
-	 * @async
-	 * @returns {AudioLevelObserver}
-	 */
-	async createAudioLevelObserver(
-		{
-			maxEntries = 1,
-			threshold = -80,
-			interval = 1000
-		} = {}
-	)
-	{
-		logger.debug('createAudioLevelObserver()');
-
-		const internal = { ...this._internal, rtpObserverId: uuidv4() };
-		const reqData = { maxEntries, threshold, interval };
-
-		await this._channel.request('router.createAudioLevelObserver', internal, reqData);
-
-		const audioLevelObserver = new AudioLevelObserver(
-			{
-				internal,
-				channel         : this._channel,
-				getProducerById : (producerId) => this._producers.get(producerId)
-			});
-
-		this._rtpObservers.set(audioLevelObserver.id, audioLevelObserver);
-		audioLevelObserver.on('@close', () =>
-		{
-			this._rtpObservers.delete(audioLevelObserver.id);
-		});
-
-		return audioLevelObserver;
-	}
-
-	/**
-	 * Check whether the given RTP capabilities can consume the given Producer.
-	 *
-	 * @param {String} producerId
-	 * @param {RTCRtpCapabilities} rtpCapabilities - Remote RTP capabilities.
-	 *
-	 * @returns {Boolean}
-	 */
-	canConsume({ producerId, rtpCapabilities } = {})
-	{
-		const producer = this._producers.get(producerId);
-
-		if (!producer)
-		{
-			logger.error(
-				'canConsume() | Producer with id "%s" not found', producerId);
-
-			return false;
-		}
-
-		try
-		{
-			return ortc.canConsume(producer.consumableRtpParameters, rtpCapabilities);
-		}
-		catch (error)
-		{
-			logger.error('canConsume() | unexpected error: %s', String(error));
-
-			return false;
-		}
-	}
-=======
 "use strict";
 var __awaiter = (this && this.__awaiter) || function (thisArg, _arguments, P, generator) {
     function adopt(value) { return value instanceof P ? value : new P(function (resolve) { resolve(value); }); }
@@ -925,6 +26,7 @@
 const WebRtcTransport_1 = __importDefault(require("./WebRtcTransport"));
 const PlainRtpTransport_1 = __importDefault(require("./PlainRtpTransport"));
 const PipeTransport_1 = __importDefault(require("./PipeTransport"));
+const ShmTransport_1 = __importDefault(require("./ShmTransport"));
 const AudioLevelObserver_1 = __importDefault(require("./AudioLevelObserver"));
 const logger = new Logger_1.default('Router');
 class Router extends EnhancedEventEmitter_1.default {
@@ -1216,6 +318,67 @@
                 appData,
                 getRouterRtpCapabilities: () => this._data.rtpCapabilities,
                 getProducerById: (producerId) => (this._producers.get(producerId)),
+                getDataProducerById: (dataProducerId) => (this._dataProducers.get(dataProducerId))
+            });
+            this._transports.set(transport.id, transport);
+            transport.on('@close', () => this._transports.delete(transport.id));
+            transport.on('@newproducer', (producer) => this._producers.set(producer.id, producer));
+            transport.on('@producerclose', (producer) => this._producers.delete(producer.id));
+            transport.on('@newdataproducer', (dataProducer) => (this._dataProducers.set(dataProducer.id, dataProducer)));
+            transport.on('@dataproducerclose', (dataProducer) => (this._dataProducers.delete(dataProducer.id)));
+            // Emit observer event.
+            this._observer.safeEmit('newtransport', transport);
+            return transport;
+        });
+    }
+    /**
+     * Create a ShmTransport.
+     *
+     * @param {String|Object} listenIp - Listen IP string or an object with ip and
+     *   optional announcedIp string.
+     * @param {String} shmName - shared memory file name
+     * @param {Object} [appData={}] - Custom app data.
+     *
+     * @async
+     * @returns {ShmTransport}
+     */
+    createShmTransport({ listenIp, shmName, logName = "stdout", logLevel = 1, // TODO: what is the actual default in ffngx?
+    appData = {} // TODO: add appData.channels[] information, otherwise default setup TODO: maybe always default, no need to pass any data here
+     }) {
+        return __awaiter(this, void 0, void 0, function* () {
+            logger.debug('createShmTransport()');
+            if (!listenIp)
+                throw new TypeError('missing listenIp');
+            else if (appData && typeof appData !== 'object')
+                throw new TypeError('if given, appData must be an object');
+            if (typeof listenIp === 'string') {
+                listenIp = { ip: listenIp };
+            }
+            else if (typeof listenIp === 'object') {
+                listenIp =
+                    {
+                        ip: listenIp.ip,
+                        announcedIp: listenIp.announcedIp || undefined
+                    };
+            }
+            else {
+                throw new TypeError('wrong listenIp');
+            }
+            const internal = Object.assign(Object.assign({}, this._internal), { transportId: v4_1.default() });
+            const reqData = {
+                listenIp,
+                shm = { name: shmName },
+                log = { fileName: logName, level: logLevel },
+                channels = appData.channels
+            };
+            const data = yield this._channel.request('router.createShmTransport', internal, reqData);
+            const transport = new ShmTransport_1.default({
+                internal,
+                data,
+                channel: this._channel,
+                appData,
+                getRouterRtpCapabilities: () => this._data.rtpCapabilities,
+                getProducerById: (producerId) => this._producers.get(producerId),
                 getDataProducerById: (dataProducerId) => (this._dataProducers.get(dataProducerId))
             });
             this._transports.set(transport.id, transport);
@@ -1404,6 +567,5 @@
             return false;
         }
     }
->>>>>>> e6734b9c
 }
 exports.default = Router;