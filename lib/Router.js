--- conflicted
+++ resolved
@@ -232,13 +232,9 @@
 			preferUdp = false,
 			preferTcp = false,
 			initialAvailableOutgoingBitrate = 600000,
-<<<<<<< HEAD
-			minimumAvailableOutgoingBitrate = 100000,
+			minimumAvailableOutgoingBitrate = 300000,
 			enableSctp = false,
 			sctpMaxMessageSize = 262144,
-=======
-			minimumAvailableOutgoingBitrate = 300000,
->>>>>>> 4fbe7930
 			appData = {}
 		} = {}
 	)
