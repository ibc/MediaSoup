--- conflicted
+++ resolved
@@ -1,687 +1,3 @@
-<<<<<<< HEAD
-const uuidv4 = require('uuid/v4');
-const Logger = require('./Logger');
-const EnhancedEventEmitter = require('./EnhancedEventEmitter');
-const utils = require('./utils');
-const ortc = require('./ortc');
-const Producer = require('./Producer');
-const Consumer = require('./Consumer');
-const DataProducer = require('./DataProducer');
-const DataConsumer = require('./DataConsumer');
-
-const logger = new Logger('Transport');
-
-class Transport extends EnhancedEventEmitter
-{
-	/**
-	 * @private
-	 * @interface
-	 *
-	 * @emits routerclose
-	 * @emits @close
-	 * @emits @newproducer
-	 * @emits @producerclose
-	 * @emits @newdataproducer
-	 * @emits @dataproducerclose
-	 */
-	constructor(
-		{
-			internal,
-			data,
-			channel,
-			appData,
-			getRouterRtpCapabilities,
-			getProducerById,
-			getDataProducerById
-		})
-	{
-		super(logger);
-
-		logger.debug('constructor()');
-
-		// Internal data.
-		// @type {Object}
-		// - .routerId
-		// - .transportId
-		this._internal = internal;
-
-		// Transport specific data.
-		// @type {Object}
-		this._data = data;
-
-		// Channel instance.
-		// @type {Channel}
-		this._channel = channel;
-
-		// Closed flag.
-		// @type {Boolean}
-		this._closed = false;
-
-		// App custom data.
-		// @type {Object}
-		this._appData = appData;
-
-		// Function that returns router RTP capabilities.
-		// @type {Function: RTCRtpCapabilities}
-		this._getRouterRtpCapabilities = getRouterRtpCapabilities;
-
-		// Function that gets any Producer in the Router.
-		// @type {Function: Producer}
-		this._getProducerById = getProducerById;
-
-		// Function that gets any DataProducer in the Router.
-		// @type {Function: DataProducer}
-		this._getDataProducerById = getDataProducerById;
-
-		// Map of Producers indexed by id.
-		// @type {Map<String, Producer>}
-		this._producers = new Map();
-
-		// Map of Consumers indexed by id.
-		// @type {Map<String, Consumer>}
-		this._consumers = new Map();
-
-		// Map of DataProducers indexed by id.
-		// @type {Map<String, DataProducer>}
-		this._dataProducers = new Map();
-
-		// Map of DataConsumers indexed by id.
-		// @type {Map<String, DataConsumer>}
-		this._dataConsumers = new Map();
-
-		// CNAME of Producers in this Transport. This is for the scenario in which
-		// a Producer does not signal any CNAME in its RTP parameters.
-		// @type {String}
-		this._cnameForProducers = null;
-
-		// Array for holding used and unused SCTP stream ids.
-		// @type {Buffer}
-		this._sctpStreamIds = null;
-
-		// SCTP stream id value counter.
-		// @type {Number}
-		this._nextSctpStreamId = 0;
-
-		// Observer.
-		// @type {EventEmitter}
-		this._observer = new EnhancedEventEmitter();
-
-		// This method must be implemented in every subclass.
-		this._handleWorkerNotifications();
-	}
-
-	/**
-	 * Transport id.
-	 *
-	 * @type {String}
-	 */
-	get id()
-	{
-		return this._internal.transportId;
-	}
-
-	/**
-	 * Whether the Transport is closed.
-	 *
-	 * @type {Boolean}
-	 */
-	get closed()
-	{
-		return this._closed;
-	}
-
-	/**
-	 * App custom data.
-	 *
-	 * @type {Object}
-	 */
-	get appData()
-	{
-		return this._appData;
-	}
-
-	/**
-	 * Invalid setter.
-	 */
-	set appData(appData) // eslint-disable-line no-unused-vars
-	{
-		throw new Error('cannot override appData object');
-	}
-
-	/**
-	 * Observer.
-	 *
-	 * @type {EventEmitter}
-	 *
-	 * @emits close
-	 * @emits {producer: Producer} newproducer
-	 * @emits {consumer: Consumer} newconsumer
-	 * @emits {producer: DataProducer} newdataproducer
-	 * @emits {consumer: DataConsumer} newdataconsumer
-	 */
-	get observer()
-	{
-		return this._observer;
-	}
-
-	/**
-	 * Close the Transport.
-	 *
-	 * @virtual
-	 */
-	close()
-	{
-		if (this._closed)
-			return;
-
-		logger.debug('close()');
-
-		this._closed = true;
-
-		// Remove notification subscriptions.
-		this._channel.removeAllListeners(this._internal.transportId);
-
-		this._channel.request('transport.close', this._internal)
-			.catch(() => {});
-
-		// Close every Producer.
-		for (const producer of this._producers.values())
-		{
-			producer.transportClosed();
-
-			// Must tell the Router.
-			this.emit('@producerclose', producer);
-		}
-		this._producers.clear();
-
-		// Close every Consumer.
-		for (const consumer of this._consumers.values())
-		{
-			consumer.transportClosed();
-		}
-		this._consumers.clear();
-
-		// Close every DataProducer.
-		for (const dataProducer of this._dataProducers.values())
-		{
-			dataProducer.transportClosed();
-
-			// Must tell the Router.
-			this.emit('@dataproducerclose', dataProducer);
-		}
-		this._dataProducers.clear();
-
-		// Close every DataConsumer.
-		for (const dataConsumer of this._dataConsumers.values())
-		{
-			dataConsumer.transportClosed();
-		}
-		this._dataConsumers.clear();
-
-		this.emit('@close');
-
-		// Emit observer event.
-		this._observer.safeEmit('close');
-	}
-
-	/**
-	 * Router was closed.
-	 *
-	 * @private
-	 * @virtual
-	 */
-	routerClosed()
-	{
-		if (this._closed)
-			return;
-
-		logger.debug('routerClosed()');
-
-		this._closed = true;
-
-		// Remove notification subscriptions.
-		this._channel.removeAllListeners(this._internal.transportId);
-
-		// Close every Producer.
-		for (const producer of this._producers.values())
-		{
-			producer.transportClosed();
-
-			// NOTE: No need to tell the Router since it already knows (it has
-			// been closed in fact).
-		}
-		this._producers.clear();
-
-		// Close every Consumer.
-		for (const consumer of this._consumers.values())
-		{
-			consumer.transportClosed();
-		}
-		this._consumers.clear();
-
-		// Close every DataProducer.
-		for (const dataProducer of this._dataProducers.values())
-		{
-			dataProducer.transportClosed();
-
-			// NOTE: No need to tell the Router since it already knows (it has
-			// been closed in fact).
-		}
-		this._dataProducers.clear();
-
-		// Close every DataConsumer.
-		for (const dataConsumer of this._dataConsumers.values())
-		{
-			dataConsumer.transportClosed();
-		}
-		this._dataConsumers.clear();
-
-		this.safeEmit('routerclose');
-
-		// Emit observer event.
-		this._observer.safeEmit('close');
-	}
-
-	/**
-	 * Dump Transport.
-	 *
-	 * @async
-	 * @returns {Object}
-	 */
-	async dump()
-	{
-		logger.debug('dump()');
-
-		return this._channel.request('transport.dump', this._internal);
-	}
-
-	/**
-	 * Get Transport stats.
-	 *
-	 * @async
-	 * @returns {Array<Object>}
-	 */
-	async getStats()
-	{
-		logger.debug('getStats()');
-
-		return this._channel.request('transport.getStats', this._internal);
-	}
-
-	/**
-	 * Provide the Transport remote parameters.
-	 *
-	 * @async
-	 * @abstract
-	 */
-	async connect()
-	{
-		// Should not happen.
-		throw new Error('method not implemented in the subclass');
-	}
-
-	/**
-	 * Create a Producer.
-	 *
-	 * @param {String} [id] - Producer id (just for PipeTransports).
-	 * @param {String} kind - 'audio'/'video'.
-	 * @param {RTCRtpParameters} rtpParameters - Remote RTP parameters.
-	 * @param {Boolean} [paused=false] - Whether the Producer must start paused.
-	 * @param {Object} [appData={}] - Custom app data.
-   *
-	 * @async
-	 * @returns {Producer}
-	 */
-	async produce(
-		{
-			id = undefined,
-			kind,
-			rtpParameters,
-			paused = false,
-			appData = {}
-		} = {}
-	)
-	{
-		logger.debug('produce()');
-
-		if (id && this._producers.has(id))
-			throw new TypeError(`a Producer with same id "${id}" already exists`);
-		else if (![ 'audio', 'video' ].includes(kind))
-			throw new TypeError(`invalid kind "${kind}"`);
-		else if (typeof rtpParameters !== 'object')
-			throw new TypeError('missing rtpParameters');
-		else if (appData && typeof appData !== 'object')
-			throw new TypeError('if given, appData must be an object');
-
-		// If missing encodings, add one.
-		if (!rtpParameters.encodings || !Array.isArray(rtpParameters.encodings))
-			rtpParameters.encodings = [ {} ];
-
-		// Don't do this in PipeTransports since there we must keep CNAME value in
-		// each Producer.
-		if (this.constructor.name !== 'PipeTransport')
-		{
-			// If CNAME is given and we don't have yet a CNAME for Producers in this
-			// Transport, take it.
-			if (!this._cnameForProducers && rtpParameters.rtcp && rtpParameters.rtcp.cname)
-			{
-				this._cnameForProducers = rtpParameters.rtcp.cname;
-			}
-			// Otherwise if we don't have yet a CNAME for Producers and the RTP parameters
-			// do not include CNAME, create a random one.
-			else if (!this._cnameForProducers)
-			{
-				this._cnameForProducers = uuidv4().substr(0, 8);
-			}
-
-			// Override Producer's CNAME.
-			rtpParameters.rtcp = rtpParameters.rtcp || {};
-			rtpParameters.rtcp.cname = this._cnameForProducers;
-		}
-
-		const routerRtpCapabilities = this._getRouterRtpCapabilities();
-
-		// This may throw.
-		const rtpMapping = ortc.getProducerRtpParametersMapping(
-			rtpParameters, routerRtpCapabilities);
-
-		// This may throw.
-		const consumableRtpParameters = ortc.getConsumableRtpParameters(
-			kind, rtpParameters, routerRtpCapabilities, rtpMapping);
-
-		const internal = { ...this._internal, producerId: id || uuidv4() };
-		const reqData = { kind, rtpParameters, rtpMapping, paused };
-
-		const status =
-			await this._channel.request('transport.produce', internal, reqData);
-
-		const data =
-		{
-			kind,
-			rtpParameters,
-			type : status.type,
-			consumableRtpParameters
-		};
-
-		const producer = new Producer(
-			{
-				internal,
-				data,
-				channel : this._channel,
-				appData,
-				paused
-			});
-
-		this._producers.set(producer.id, producer);
-		producer.on('@close', () =>
-		{
-			this._producers.delete(producer.id);
-			this.emit('@producerclose', producer);
-		});
-
-		this.emit('@newproducer', producer);
-
-		// Emit observer event.
-		this._observer.safeEmit('newproducer', producer);
-
-		return producer;
-	}
-
-	/**
-	 * Create a Consumer.
-	 *
-	 * @param {String} producerId
-	 * @param {RTCRtpCapabilities} rtpCapabilities - Remote RTP capabilities.
-	 * @param {Boolean} [paused=false] - Whether the Consumer must start paused.
-	 * @param {Object} [preferredLayers] - Preferred spatial and temporal layers.
-	 * @param {Object} [appData={}] - Custom app data.
-   *
-	 * @async
-	 * @virtual
-	 * @returns {Consumer}
-	 */
-	async consume(
-		{
-			producerId,
-			rtpCapabilities,
-			paused = false,
-			preferredLayers,
-			appData = {}
-		} = {}
-	)
-	{
-		logger.debug('consume()');
-
-		if (!producerId || typeof producerId !== 'string')
-			throw new TypeError('missing producerId');
-		else if (typeof rtpCapabilities !== 'object')
-			throw new TypeError('missing rtpCapabilities');
-		else if (appData && typeof appData !== 'object')
-			throw new TypeError('if given, appData must be an object');
-
-		const producer = this._getProducerById(producerId);
-
-		if (!producer)
-			throw Error(`Producer with id "${producerId}" not found`);
-
-		// This may throw.
-		const rtpParameters = ortc.getConsumerRtpParameters(
-			producer.consumableRtpParameters, rtpCapabilities);
-
-		const internal = { ...this._internal, consumerId: uuidv4(), producerId };
-
-		const consumerType = (appData && appData.type) ? appData.type : producer.type; // to create ShmConsumer, cannot copy a producer's type 
-		const reqData =
-		{
-			kind                   : producer.kind,
-			rtpParameters,
-			type                   : consumerType,
-			consumableRtpEncodings : producer.consumableRtpParameters.encodings,
-			paused,
-			preferredLayers
-		};
-
-		const status =
-			await this._channel.request('transport.consume', internal, reqData);
-
-		const data = { kind: producer.kind, rtpParameters, type: consumerType };
-
-		const consumer = new Consumer(
-			{
-				internal,
-				data,
-				channel        : this._channel,
-				appData,
-				paused         : status.paused,
-				producerPaused : status.producerPaused,
-				score          : status.score
-			});
-
-		this._consumers.set(consumer.id, consumer);
-		consumer.on('@close', () => this._consumers.delete(consumer.id));
-		consumer.on('@producerclose', () => this._consumers.delete(consumer.id));
-
-		// Emit observer event.
-		this._observer.safeEmit('newconsumer', consumer);
-
-		return consumer;
-	}
-
-	/**
-	 * Create a DataProducer.
-	 *
-	 * @param {String} [id] - DataProducer id (just for PipeTransports).
-	 * @param {RTCSctpStreamParameters} sctpStreamParameters - Remote SCTP stream
-	 *   parameters.
-	 * @param {String} [label='']
-	 * @param {String} [protocol='']
-	 * @param {Object} [appData={}] - Custom app data.
-   *
-	 * @async
-	 * @returns {DataProducer}
-	 */
-	async produceData(
-		{
-			id = undefined,
-			sctpStreamParameters,
-			label = '',
-			protocol = '',
-			appData = {}
-		} = {}
-	)
-	{
-		logger.debug('produceData()');
-
-		if (id && this._dataProducers.has(id))
-			throw new TypeError(`a DataProducer with same id "${id}" already exists`);
-		else if (typeof sctpStreamParameters !== 'object')
-			throw new TypeError('missing sctpStreamParameters');
-		else if (appData && typeof appData !== 'object')
-			throw new TypeError('if given, appData must be an object');
-
-		const internal = { ...this._internal, dataProducerId: id || uuidv4() };
-		const reqData = { sctpStreamParameters, label, protocol };
-
-		const data =
-			await this._channel.request('transport.produceData', internal, reqData);
-
-		const dataProducer = new DataProducer(
-			{
-				internal,
-				data,
-				channel : this._channel,
-				appData
-			});
-
-		this._dataProducers.set(dataProducer.id, dataProducer);
-		dataProducer.on('@close', () =>
-		{
-			this._dataProducers.delete(dataProducer.id);
-			this.emit('@dataproducerclose', dataProducer);
-		});
-
-		this.emit('@newdataproducer', dataProducer);
-
-		// Emit observer event.
-		this._observer.safeEmit('newdataproducer', dataProducer);
-
-		return dataProducer;
-	}
-
-	/**
-	 * Create a DataConsumer.
-	 *
-	 * @param {String} dataProducerId
-	 * @param {Object} [appData={}] - Custom app data.
-   *
-	 * @async
-	 * @virtual
-	 * @returns {DataConsumer}
-	 */
-	async consumeData(
-		{
-			dataProducerId,
-			appData = {}
-		} = {}
-	)
-	{
-		logger.debug('consumeData()');
-
-		if (!dataProducerId || typeof dataProducerId !== 'string')
-			throw new TypeError('missing dataProducerId');
-		else if (appData && typeof appData !== 'object')
-			throw new TypeError('if given, appData must be an object');
-
-		const dataProducer = this._getDataProducerById(dataProducerId);
-
-		if (!dataProducer)
-			throw Error(`DataProducer with id "${dataProducerId}" not found`);
-
-		const sctpStreamParameters = utils.clone(dataProducer.sctpStreamParameters);
-		const { label, protocol } = dataProducer;
-
-		// This may throw.
-		const sctpStreamId = this._getNextSctpStreamId();
-
-		this._sctpStreamIds[sctpStreamId] = true;
-		sctpStreamParameters.streamId = sctpStreamId;
-
-		const internal = { ...this._internal, dataConsumerId: uuidv4(), dataProducerId };
-		const reqData = { sctpStreamParameters, label, protocol };
-
-		const data =
-			await this._channel.request('transport.consumeData', internal, reqData);
-
-		const dataConsumer = new DataConsumer(
-			{
-				internal,
-				data,
-				channel : this._channel,
-				appData
-			});
-
-		this._dataConsumers.set(dataConsumer.id, dataConsumer);
-		dataConsumer.on('@close', () =>
-		{
-			this._dataConsumers.delete(dataConsumer.id);
-
-			this._sctpStreamIds[sctpStreamId] = false;
-		});
-		dataConsumer.on('@dataproducerclose', () =>
-		{
-			this._dataConsumers.delete(dataConsumer.id);
-
-			this._sctpStreamIds[sctpStreamId] = false;
-		});
-
-		// Emit observer event.
-		this._observer.safeEmit('newdataconsumer', dataConsumer);
-
-		return dataConsumer;
-	}
-
-	/**
-	 * @private
-	 * @abstract
-	 */
-	_handleWorkerNotifications()
-	{
-		// Should not happen.
-		throw new Error('method not implemented in the subclass');
-	}
-
-	_getNextSctpStreamId()
-	{
-		if (
-			!this._data.sctpParameters ||
-			typeof this._data.sctpParameters.MIS !== 'number'
-		)
-		{
-			throw new TypeError('missing data.sctpParameters.MIS');
-		}
-
-		const numStreams = this._data.sctpParameters.MIS;
-
-		if (!this._sctpStreamIds)
-			this._sctpStreamIds = Buffer.alloc(numStreams, false);
-
-		let sctpStreamId;
-
-		for (let idx = 0; idx < this._sctpStreamIds.length; ++idx)
-		{
-			sctpStreamId = (this._nextSctpStreamId + idx) % this._sctpStreamIds.length;
-
-			if (!this._sctpStreamIds[sctpStreamId])
-			{
-				this._nextSctpStreamId = sctpStreamId + 1;
-
-				return sctpStreamId;
-			}
-		}
-
-		throw new Error('no sctpStreamId available');
-	}
-=======
 "use strict";
 var __awaiter = (this && this.__awaiter) || function (thisArg, _arguments, P, generator) {
     function adopt(value) { return value instanceof P ? value : new P(function (resolve) { resolve(value); }); }
@@ -994,16 +310,17 @@
             // This may throw.
             const rtpParameters = ortc.getConsumerRtpParameters(producer.consumableRtpParameters, rtpCapabilities);
             const internal = Object.assign(Object.assign({}, this._internal), { consumerId: v4_1.default(), producerId });
+            const consumerType = (appData && appData.type) ? appData.type : producer.type; // to create ShmConsumer, cannot copy a producer's type
             const reqData = {
                 kind: producer.kind,
                 rtpParameters,
-                type: producer.type,
+                type: consumerType,
                 consumableRtpEncodings: producer.consumableRtpParameters.encodings,
                 paused,
                 preferredLayers
             };
             const status = yield this._channel.request('transport.consume', internal, reqData);
-            const data = { kind: producer.kind, rtpParameters, type: producer.type };
+            const data = { kind: producer.kind, rtpParameters, type: consumerType };
             const consumer = new Consumer_1.default({
                 internal,
                 data,
@@ -1124,6 +441,5 @@
         }
         throw new Error('no sctpStreamId available');
     }
->>>>>>> e6734b9c
 }
 exports.default = Transport;