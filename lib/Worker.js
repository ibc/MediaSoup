--- conflicted
+++ resolved
@@ -67,11 +67,7 @@
         // options
         {
             env: {
-<<<<<<< HEAD
-                MEDIASOUP_VERSION: '3.6.21-shm2'
-=======
-                MEDIASOUP_VERSION: '3.6.22'
->>>>>>> d96ba17c
+                MEDIASOUP_VERSION: '3.6.22-lv1-norecvmmsg'
             },
             detached: false,
             // fd 0 (stdin)   : Just ignore it.
