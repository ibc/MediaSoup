--- conflicted
+++ resolved
@@ -73,11 +73,7 @@
         // options
         {
             env: {
-<<<<<<< HEAD
                 MEDIASOUP_VERSION: '__MEDIASOUP_VERSION__'
-=======
-                MEDIASOUP_VERSION: '3.5.7'
->>>>>>> f3f54def
             },
             detached: false,
             // fd 0 (stdin)   : Just ignore it.
