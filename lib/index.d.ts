import { EnhancedEventEmitter } from './EnhancedEventEmitter';
import { Worker, WorkerSettings } from './Worker';
import { RtpCapabilities } from './RtpParameters';
import * as types from './types';
/**
 * Expose all types.
 */
export { types };
/**
 * Expose mediasoup version.
 */
<<<<<<< HEAD
export declare const version = "3.6.34-lv3";
=======
export declare const version = "3.7.9";
>>>>>>> 8e687940
/**
 * Expose parseScalabilityMode() function.
 */
export { parse as parseScalabilityMode } from './scalabilityModes';
declare const observer: EnhancedEventEmitter;
/**
 * Observer.
 *
 * @emits newworker - (worker: Worker)
 */
export { observer };
/**
 * Create a Worker.
 */
export declare function createWorker({ logLevel, logTags, logDevLevel, logTraceEnabled, logFile, rtcMinPort, rtcMaxPort, dtlsCertificateFile, dtlsPrivateKeyFile, appData }: WorkerSettings): Promise<Worker>;
/**
 * Get a cloned copy of the mediasoup supported RTP capabilities.
 */
export declare function getSupportedRtpCapabilities(): RtpCapabilities;
//# sourceMappingURL=index.d.ts.map<|MERGE_RESOLUTION|>--- conflicted
+++ resolved
@@ -9,11 +9,7 @@
 /**
  * Expose mediasoup version.
  */
-<<<<<<< HEAD
-export declare const version = "3.6.34-lv3";
-=======
-export declare const version = "3.7.9";
->>>>>>> 8e687940
+export declare const version = "3.7.9-lv1";
 /**
  * Expose parseScalabilityMode() function.
  */
