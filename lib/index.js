--- conflicted
+++ resolved
@@ -10,11 +10,7 @@
 /**
  * Expose mediasoup version.
  */
-<<<<<<< HEAD
-exports.version = '3.8.3-lv1-appdata15';
-=======
-exports.version = '3.8.3-lv6';
->>>>>>> 2766ea1a
+exports.version = '3.8.3-lv7';
 /**
  * Expose parseScalabilityMode() function.
  */
