"use strict";
Object.defineProperty(exports, "__esModule", { value: true });
const Logger_1 = require("./Logger");
const EnhancedEventEmitter_1 = require("./EnhancedEventEmitter");
const Worker_1 = require("./Worker");
const utils = require("./utils");
const supportedRtpCapabilities_1 = require("./supportedRtpCapabilities");
const types = require("./types");
exports.types = types;
/**
 * Expose mediasoup version.
 */
<<<<<<< HEAD
exports.version = '3.8.3-lv4';
=======
exports.version = '3.7.9-lv6-notranscode';
>>>>>>> 255a5c5c
/**
 * Expose parseScalabilityMode() function.
 */
var scalabilityModes_1 = require("./scalabilityModes");
exports.parseScalabilityMode = scalabilityModes_1.parse;
const logger = new Logger_1.Logger();
const observer = new EnhancedEventEmitter_1.EnhancedEventEmitter();
exports.observer = observer;
/**
 * Create a Worker.
 */
async function createWorker({ logLevel = 'error', logTags, logDevLevel = 'none', logTraceEnabled = false, logFile, rtcMinPort = 10000, rtcMaxPort = 59999, dtlsCertificateFile, dtlsPrivateKeyFile, appData = {} }) {
    logger.debug('createWorker()');
    if (appData && typeof appData !== 'object')
        throw new TypeError('if given, appData must be an object');
    const worker = new Worker_1.Worker({
        logLevel,
        logTags,
        logDevLevel,
        logTraceEnabled,
        logFile,
        rtcMinPort,
        rtcMaxPort,
        dtlsCertificateFile,
        dtlsPrivateKeyFile,
        appData,
    });
    return new Promise((resolve, reject) => {
        worker.on('@success', () => {
            // Emit observer event.
            observer.safeEmit('newworker', worker);
            resolve(worker);
        });
        worker.on('@failure', reject);
    });
}
exports.createWorker = createWorker;
/**
 * Get a cloned copy of the mediasoup supported RTP capabilities.
 */
function getSupportedRtpCapabilities() {
    return utils.clone(supportedRtpCapabilities_1.supportedRtpCapabilities);
}
exports.getSupportedRtpCapabilities = getSupportedRtpCapabilities;<|MERGE_RESOLUTION|>--- conflicted
+++ resolved
@@ -10,11 +10,7 @@
 /**
  * Expose mediasoup version.
  */
-<<<<<<< HEAD
-exports.version = '3.8.3-lv4';
-=======
-exports.version = '3.7.9-lv6-notranscode';
->>>>>>> 255a5c5c
+exports.version = '3.8.3-lv5-tst1';
 /**
  * Expose parseScalabilityMode() function.
  */
