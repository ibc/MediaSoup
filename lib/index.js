--- conflicted
+++ resolved
@@ -17,11 +17,7 @@
 /**
  * Expose mediasoup version.
  */
-<<<<<<< HEAD
 exports.version = '__MEDIASOUP_VERSION__';
-=======
-exports.version = '3.5.7';
->>>>>>> f3f54def
 /**
  * Expose parseScalabilityMode() function.
  */
