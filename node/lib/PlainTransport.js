"use strict";
Object.defineProperty(exports, "__esModule", { value: true });
exports.PlainRtpTransport = exports.PlainTransport = void 0;
const Logger_1 = require("./Logger");
const Transport_1 = require("./Transport");
const logger = new Logger_1.Logger('PlainTransport');
class PlainTransport extends Transport_1.Transport {
    // PlainTransport data.
    #data;
    /**
     * @private
     * @emits tuple - (tuple: TransportTuple)
     * @emits rtcptuple - (rtcpTuple: TransportTuple)
     * @emits sctpstatechange - (sctpState: SctpState)
     * @emits trace - (trace: TransportTraceEventData)
     */
    constructor(params) {
        super(params);
        logger.debug('constructor()');
        const { data } = params;
<<<<<<< HEAD
        __classPrivateFieldSet(this, _data, {
            rtcpMux: data.rtcpMux,
            comedia: data.comedia,
            disableOriginCheck: data.disableOriginCheck,
            tuple: data.tuple,
            rtcpTuple: data.rtcpTuple,
            sctpParameters: data.sctpParameters,
            sctpState: data.sctpState,
            srtpParameters: data.srtpParameters
        });
=======
        this.#data =
            {
                rtcpMux: data.rtcpMux,
                comedia: data.comedia,
                tuple: data.tuple,
                rtcpTuple: data.rtcpTuple,
                sctpParameters: data.sctpParameters,
                sctpState: data.sctpState,
                srtpParameters: data.srtpParameters
            };
>>>>>>> 45ac3977
        this.handleWorkerNotifications();
    }
    /**
     * Transport tuple.
     */
    get tuple() {
        return this.#data.tuple;
    }
    /**
     * Transport RTCP tuple.
     */
    get rtcpTuple() {
        return this.#data.rtcpTuple;
    }
    /**
     * SCTP parameters.
     */
    get sctpParameters() {
        return this.#data.sctpParameters;
    }
    /**
     * SCTP state.
     */
    get sctpState() {
        return this.#data.sctpState;
    }
    /**
     * SRTP parameters.
     */
    get srtpParameters() {
        return this.#data.srtpParameters;
    }
    /**
     * Observer.
     *
     * @override
     * @emits close
     * @emits newproducer - (producer: Producer)
     * @emits newconsumer - (consumer: Consumer)
     * @emits newdataproducer - (dataProducer: DataProducer)
     * @emits newdataconsumer - (dataConsumer: DataConsumer)
     * @emits tuple - (tuple: TransportTuple)
     * @emits rtcptuple - (rtcpTuple: TransportTuple)
     * @emits sctpstatechange - (sctpState: SctpState)
     * @emits trace - (trace: TransportTraceEventData)
     */
    // get observer(): EnhancedEventEmitter
    /**
     * Close the PlainTransport.
     *
     * @override
     */
    close() {
        if (this.closed)
            return;
        if (this.#data.sctpState)
            this.#data.sctpState = 'closed';
        super.close();
    }
    /**
     * Router was closed.
     *
     * @private
     * @override
     */
    routerClosed() {
        if (this.closed)
            return;
        if (this.#data.sctpState)
            this.#data.sctpState = 'closed';
        super.routerClosed();
    }
    /**
     * Get PlainTransport stats.
     *
     * @override
     */
    async getStats() {
        logger.debug('PlainTransport.getStats()');
        return this.channel.request('transport.getStats', this.internal);
    }
    /**
     * Provide the PlainTransport remote parameters.
     *
     * @override
     */
    async connect({ ip, port, rtcpPort, srtpParameters }) {
        logger.debug('connect()');
        const reqData = { ip, port, rtcpPort, srtpParameters };
        const data = await this.channel.request('transport.connect', this.internal, reqData);
        // Update data.
        if (data.tuple)
            this.#data.tuple = data.tuple;
        if (data.rtcpTuple)
            this.#data.rtcpTuple = data.rtcpTuple;
        this.#data.srtpParameters = data.srtpParameters;
    }
    handleWorkerNotifications() {
        this.channel.on(this.internal.transportId, (event, data) => {
            switch (event) {
                case 'tuple':
                    {
                        const tuple = data.tuple;
                        this.#data.tuple = tuple;
                        this.safeEmit('tuple', tuple);
                        // Emit observer event.
                        this.observer.safeEmit('tuple', tuple);
                        break;
                    }
                case 'rtcptuple':
                    {
                        const rtcpTuple = data.rtcpTuple;
                        this.#data.rtcpTuple = rtcpTuple;
                        this.safeEmit('rtcptuple', rtcpTuple);
                        // Emit observer event.
                        this.observer.safeEmit('rtcptuple', rtcpTuple);
                        break;
                    }
                case 'sctpstatechange':
                    {
                        const sctpState = data.sctpState;
                        this.#data.sctpState = sctpState;
                        this.safeEmit('sctpstatechange', sctpState);
                        // Emit observer event.
                        this.observer.safeEmit('sctpstatechange', sctpState);
                        break;
                    }
                case 'trace':
                    {
                        const trace = data;
                        this.safeEmit('trace', trace);
                        // Emit observer event.
                        this.observer.safeEmit('trace', trace);
                        break;
                    }
                default:
                    {
                        logger.error('ignoring unknown event "%s"', event);
                    }
            }
        });
    }
}
exports.PlainTransport = PlainTransport;
/**
 * DEPRECATED: Use PlainTransport.
 */
class PlainRtpTransport extends PlainTransport {
    constructor(params) {
        super(params);
    }
}
exports.PlainRtpTransport = PlainRtpTransport;<|MERGE_RESOLUTION|>--- conflicted
+++ resolved
@@ -18,29 +18,17 @@
         super(params);
         logger.debug('constructor()');
         const { data } = params;
-<<<<<<< HEAD
-        __classPrivateFieldSet(this, _data, {
-            rtcpMux: data.rtcpMux,
-            comedia: data.comedia,
-            disableOriginCheck: data.disableOriginCheck,
-            tuple: data.tuple,
-            rtcpTuple: data.rtcpTuple,
-            sctpParameters: data.sctpParameters,
-            sctpState: data.sctpState,
-            srtpParameters: data.srtpParameters
-        });
-=======
         this.#data =
             {
                 rtcpMux: data.rtcpMux,
                 comedia: data.comedia,
+                disableOriginCheck: data.disableOriginCheck,
                 tuple: data.tuple,
                 rtcpTuple: data.rtcpTuple,
                 sctpParameters: data.sctpParameters,
                 sctpState: data.sctpState,
                 srtpParameters: data.srtpParameters
             };
->>>>>>> 45ac3977
         this.handleWorkerNotifications();
     }
     /**
