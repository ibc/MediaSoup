import { EnhancedEventEmitter } from './EnhancedEventEmitter';
import { Channel } from './Channel';
import { PayloadChannel } from './PayloadChannel';
import { RouterInternal } from './Router';
import { WebRtcTransportData } from './WebRtcTransport';
import { PlainTransportData } from './PlainTransport';
import { PipeTransportData } from './PipeTransport';
import { DirectTransportData } from './DirectTransport';
import { Producer, ProducerOptions } from './Producer';
import { Consumer, ConsumerOptions } from './Consumer';
import { DataProducer, DataProducerOptions } from './DataProducer';
import { DataConsumer, DataConsumerOptions } from './DataConsumer';
import { RtpCapabilities } from './RtpParameters';
<<<<<<< HEAD
import { SctpParameters } from './SctpParameters';
import * as FbsTransport from './fbs/transport_generated';
export interface TransportListenIp {
=======
export declare type TransportListenIp = {
>>>>>>> 38063faa
    /**
     * Listening IPv4 or IPv6.
     */
    ip: string;
    /**
     * Announced IPv4 or IPv6 (useful when running mediasoup behind NAT with
     * private IP).
     */
    announcedIp?: string;
};
/**
 * Transport protocol.
 */
export declare type TransportProtocol = 'udp' | 'tcp';
export declare type TransportTuple = {
    localIp: string;
    localPort: number;
    remoteIp?: string;
    remotePort?: number;
    protocol: TransportProtocol;
};
/**
 * Valid types for 'trace' event.
 */
export declare type TransportTraceEventType = 'probation' | 'bwe';
/**
 * 'trace' event data.
 */
export declare type TransportTraceEventData = {
    /**
     * Trace type.
     */
    type: TransportTraceEventType;
    /**
     * Event timestamp.
     */
    timestamp: number;
    /**
     * Event direction.
     */
    direction: 'in' | 'out';
    /**
     * Per type information.
     */
    info: any;
};
export declare type SctpState = 'new' | 'connecting' | 'connected' | 'failed' | 'closed';
export declare type TransportEvents = {
    routerclose: [];
    listenserverclose: [];
    trace: [TransportTraceEventData];
    '@close': [];
    '@newproducer': [Producer];
    '@producerclose': [Producer];
    '@newdataproducer': [DataProducer];
    '@dataproducerclose': [DataProducer];
    '@listenserverclose': [];
};
export declare type TransportObserverEvents = {
    close: [];
    newproducer: [Producer];
    newconsumer: [Consumer];
    newdataproducer: [DataProducer];
    newdataconsumer: [DataConsumer];
    trace: [TransportTraceEventData];
};
export declare type TransportConstructorOptions = {
    internal: TransportInternal;
    data: TransportData;
    channel: Channel;
    payloadChannel: PayloadChannel;
    appData?: Record<string, unknown>;
    getRouterRtpCapabilities: () => RtpCapabilities;
    getProducerById: (producerId: string) => Producer | undefined;
    getDataProducerById: (dataProducerId: string) => DataProducer | undefined;
};
export declare type TransportInternal = RouterInternal & {
    transportId: string;
};
declare type TransportData = WebRtcTransportData | PlainTransportData | PipeTransportData | DirectTransportData;
export declare class Transport<Events extends TransportEvents = TransportEvents, ObserverEvents extends TransportObserverEvents = TransportObserverEvents> extends EnhancedEventEmitter<Events> {
    #private;
    protected readonly internal: TransportInternal;
    protected readonly channel: Channel;
    protected readonly payloadChannel: PayloadChannel;
    protected readonly getProducerById: (producerId: string) => Producer | undefined;
    protected readonly getDataProducerById: (dataProducerId: string) => DataProducer | undefined;
    protected readonly consumers: Map<string, Consumer>;
    protected readonly dataProducers: Map<string, DataProducer>;
    protected readonly dataConsumers: Map<string, DataConsumer>;
    /**
     * @private
     * @interface
     */
    constructor({ internal, data, channel, payloadChannel, appData, getRouterRtpCapabilities, getProducerById, getDataProducerById }: TransportConstructorOptions);
    /**
     * Transport id.
     */
    get id(): string;
    /**
     * Whether the Transport is closed.
     */
    get closed(): boolean;
    /**
     * App custom data.
     */
    get appData(): Record<string, unknown>;
    /**
     * Invalid setter.
     */
    set appData(appData: Record<string, unknown>);
    /**
     * Observer.
     */
    get observer(): EnhancedEventEmitter<ObserverEvents>;
    /**
     * @private
     * Just for testing purposes.
     */
    get channelForTesting(): Channel;
    /**
     * Close the Transport.
     */
    close(): void;
    /**
     * Router was closed.
     *
     * @private
     * @virtual
     */
    routerClosed(): void;
    /**
     * Listen server was closed (this just happens in WebRtcTransports when their
     * associated WebRtcServer is closed).
     *
     * @private
     */
    listenServerClosed(): void;
    /**
     * Dump Transport.
     *
     * @abstract
     */
    dump(): Promise<any>;
    /**
     * Get Transport stats.
     *
     * @abstract
     */
    getStats(): Promise<any[]>;
    /**
     * Provide the Transport remote parameters.
     *
     * @abstract
     */
    connect(params: any): Promise<void>;
    /**
     * Set maximum incoming bitrate for receiving media.
     */
    setMaxIncomingBitrate(bitrate: number): Promise<void>;
    /**
     * Set maximum outgoing bitrate for sending media.
     */
    setMaxOutgoingBitrate(bitrate: number): Promise<void>;
    /**
     * Create a Producer.
     */
    produce({ id, kind, rtpParameters, paused, keyFrameRequestDelay, appData }: ProducerOptions): Promise<Producer>;
    /**
     * Create a Consumer.
     *
     * @virtual
     */
    consume({ producerId, rtpCapabilities, paused, mid, preferredLayers, ignoreDtx, pipe, appData }: ConsumerOptions): Promise<Consumer>;
    /**
     * Create a DataProducer.
     */
    produceData({ id, sctpStreamParameters, label, protocol, appData }?: DataProducerOptions): Promise<DataProducer>;
    /**
     * Create a DataConsumer.
     */
    consumeData({ dataProducerId, ordered, maxPacketLifeTime, maxRetransmits, appData }: DataConsumerOptions): Promise<DataConsumer>;
    /**
     * Enable 'trace' event.
     */
    enableTraceEvent(types?: TransportTraceEventType[]): Promise<void>;
    private getNextSctpStreamId;
    /**
     * flatbuffers helpers
     */
    private createConsumeRequest;
}
declare type RtpListenerDump = {
    ssrcTable: {
        key: number;
        value: string;
    }[];
    midTable: {
        key: number;
        value: string;
    }[];
    ridTable: {
        key: number;
        value: string;
    }[];
};
declare type SctpListenerDump = {
    streamIdTable: {
        key: number;
        value: string;
    }[];
};
export declare type BaseTransportDump = {
    id: string;
    direct: boolean;
    producerIds: string[];
    consumerIds: string[];
    mapSsrcConsumerId: {
        key: number;
        value: string;
    }[];
    mapRtxSsrcConsumerId: {
        key: number;
        value: string;
    }[];
    recvRtpHeaderExtensions: {
        key: string;
        value: number;
    }[];
    rtpListener: RtpListenerDump;
    maxMessageSize: number;
    dataProducerIds: string[];
    dataConsumerIds: string[];
    sctpParameters?: SctpParameters;
    sctpState?: SctpState;
    sctpListener?: SctpListenerDump;
    traceEventTypes?: string[];
};
export declare function parseTuple(binary: FbsTransport.Tuple): TransportTuple;
export declare function parseRtpListenerDump(binary: FbsTransport.RtpListener): RtpListenerDump;
export declare function parseSctpListenerDump(binary: FbsTransport.SctpListener): SctpListenerDump;
export declare function parseBaseTransportDump(binary: FbsTransport.BaseTransportDump): BaseTransportDump;
export {};
//# sourceMappingURL=Transport.d.ts.map<|MERGE_RESOLUTION|>--- conflicted
+++ resolved
@@ -11,13 +11,7 @@
 import { DataProducer, DataProducerOptions } from './DataProducer';
 import { DataConsumer, DataConsumerOptions } from './DataConsumer';
 import { RtpCapabilities } from './RtpParameters';
-<<<<<<< HEAD
-import { SctpParameters } from './SctpParameters';
-import * as FbsTransport from './fbs/transport_generated';
-export interface TransportListenIp {
-=======
 export declare type TransportListenIp = {
->>>>>>> 38063faa
     /**
      * Listening IPv4 or IPv6.
      */
