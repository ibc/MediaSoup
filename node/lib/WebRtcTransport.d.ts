--- conflicted
+++ resolved
@@ -63,15 +63,7 @@
     /**
      * Custom application data.
      */
-<<<<<<< HEAD
-    appData?: any;
-    /**
-     * Binary log info.
-     */
-    binlog?: any;
-=======
     appData?: Record<string, unknown>;
->>>>>>> 41e2f527
 };
 export declare type WebRtcTransportOptions = WebRtcTransportOptionsBase & WebRtcTransportListen;
 export declare type IceParameters = {
