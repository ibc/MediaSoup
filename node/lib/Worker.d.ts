--- conflicted
+++ resolved
@@ -139,12 +139,9 @@
 };
 export declare type WorkerEvents = {
     died: [Error];
-<<<<<<< HEAD
     failedlog: [WorkerLoggerError];
-=======
     '@success': [];
     '@failure': [Error];
->>>>>>> 41e2f527
 };
 export declare type WorkerObserverEvents = {
     close: [];
