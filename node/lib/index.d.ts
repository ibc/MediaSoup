--- conflicted
+++ resolved
@@ -9,11 +9,7 @@
 /**
  * Expose mediasoup version.
  */
-<<<<<<< HEAD
-export declare const version = "3.9.10-lv11-notranscode";
-=======
-export declare const version = "3.10.5";
->>>>>>> 41e2f527
+export declare const version = "3.10.5-lv1-notranscode";
 /**
  * Expose parseScalabilityMode() function.
  */
@@ -29,7 +25,7 @@
 /**
  * Create a Worker.
  */
-export declare function createWorker({ logLevel, logTags, logDevLevel, logTraceEnabled, logFile, rtcMinPort, rtcMaxPort, dtlsCertificateFile, dtlsPrivateKeyFile, appData }: WorkerSettings): Promise<Worker>;
+export declare function createWorker({ logLevel, logDevLevel, logTraceEnabled, logTags, logFile, rtcMinPort, rtcMaxPort, dtlsCertificateFile, dtlsPrivateKeyFile, appData, }: WorkerSettings): Promise<Worker>;
 /**
  * Get a cloned copy of the mediasoup supported RTP capabilities.
  */
