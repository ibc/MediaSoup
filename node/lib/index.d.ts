--- conflicted
+++ resolved
@@ -9,11 +9,7 @@
 /**
  * Expose mediasoup version.
  */
-<<<<<<< HEAD
-export declare const version = "3.9.10-lv4-binlog23-notranscode";
-=======
-export declare const version = "3.9.10-lv11-notranscode";
->>>>>>> 3be7c448
+export declare const version = "3.9.10-lv11-notranscode-mariat1";
 /**
  * Expose parseScalabilityMode() function.
  */
