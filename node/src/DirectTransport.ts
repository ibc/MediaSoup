--- conflicted
+++ resolved
@@ -262,31 +262,12 @@
 	}
 }
 
-<<<<<<< HEAD
 export function parseDirectTransportDumpResponse(
 	binary: FbsDirectTransport.DumpResponse
 ): BaseTransportDump
 {
 	return parseBaseTransportDump(binary.base()!);
 }
-=======
-		this.payloadChannel.on(
-			this.internal.transportId,
-			(event: string, data: any | undefined, payload: Buffer) =>
-			{
-				switch (event)
-				{
-					case 'rtcp':
-					{
-						if (this.closed)
-						{
-							break;
-						}
-
-						const packet = payload;
-
-						this.safeEmit('rtcp', packet);
->>>>>>> 443ccf08
 
 function parseGetStatsResponse(
 	binary: FbsDirectTransport.GetStatsResponse
