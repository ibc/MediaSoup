import { v4 as uuidv4 } from 'uuid';
import { Logger } from './Logger';
import { EnhancedEventEmitter } from './EnhancedEventEmitter';
import * as ortc from './ortc';
import { InvalidStateError } from './errors';
import { Channel } from './Channel';
import {
	Transport,
	TransportListenInfo,
	TransportListenIp,
	TransportProtocol
} from './Transport';
import { WebRtcTransport, WebRtcTransportOptions, parseWebRtcTransportDumpResponse } from './WebRtcTransport';
import { PlainTransport, PlainTransportOptions, parsePlainTransportDumpResponse } from './PlainTransport';
import { PipeTransport, PipeTransportOptions, parsePipeTransportDumpResponse } from './PipeTransport';
import { DirectTransport, DirectTransportOptions, parseDirectTransportDumpResponse } from './DirectTransport';
import { Producer } from './Producer';
import { Consumer } from './Consumer';
import { DataProducer } from './DataProducer';
import { DataConsumer } from './DataConsumer';
import { RtpObserver } from './RtpObserver';
import { ActiveSpeakerObserver, ActiveSpeakerObserverOptions } from './ActiveSpeakerObserver';
import { AudioLevelObserver, AudioLevelObserverOptions } from './AudioLevelObserver';
import { RtpCapabilities, RtpCodecCapability } from './RtpParameters';
import { NumSctpStreams } from './SctpParameters';
import { AppData, Either } from './types';
import * as FbsActiveSpeakerObserver from './fbs/active-speaker-observer';
import * as FbsAudioLevelObserver from './fbs/audio-level-observer';
import * as FbsRequest from './fbs/request';
import * as FbsWorker from './fbs/worker';
import * as FbsRouter from './fbs/router';
import * as FbsTransport from './fbs/transport';
import { Protocol as FbsTransportProtocol } from './fbs/transport/protocol';
import * as FbsWebRtcTransport from './fbs/web-rtc-transport';
import * as FbsPlainTransport from './fbs/plain-transport';
import * as FbsPipeTransport from './fbs/pipe-transport';
import * as FbsDirectTransport from './fbs/direct-transport';
import * as FbsSctpParameters from './fbs/sctp-parameters';

export type RouterOptions<RouterAppData extends AppData = AppData> =
{
	/**
	 * Router media codecs.
	 */
	mediaCodecs?: RtpCodecCapability[];

	/**
	 * Custom application data.
	 */
	appData?: RouterAppData;
};

type PipeToRouterListenInfo =
{
	listenInfo: TransportListenInfo;
};

type PipeToRouterListenIp =
{
	/**
	 * IP used in the PipeTransport pair. Default '127.0.0.1'.
	 */
	listenIp?: TransportListenIp | string;
};

type PipeToRouterListen =
	Either<PipeToRouterListenInfo, PipeToRouterListenIp>;

export type PipeToRouterOptions =
{
	/**
	 * The id of the Producer to consume.
	 */
	producerId?: string;

	/**
	 * The id of the DataProducer to consume.
	 */
	dataProducerId?: string;

	/**
	 * Target Router instance.
	 */
	router: Router;

	/**
	 * Create a SCTP association. Default true.
	 */
	enableSctp?: boolean;

	/**
	 * SCTP streams number.
	 */
	numSctpStreams?: NumSctpStreams;

	/**
	 * Enable RTX and NACK for RTP retransmission.
	 */
	enableRtx?: boolean;

	/**
	 * Enable SRTP.
	 */
	enableSrtp?: boolean;
} & PipeToRouterListen;

export type PipeToRouterResult =
{
	/**
	 * The Consumer created in the current Router.
	 */
	pipeConsumer?: Consumer;

	/**
	 * The Producer created in the target Router.
	 */
	pipeProducer?: Producer;

	/**
	 * The DataConsumer created in the current Router.
	 */
	pipeDataConsumer?: DataConsumer;

	/**
	 * The DataProducer created in the target Router.
	 */
	pipeDataProducer?: DataProducer;
};

type PipeTransportPair =
{
	[key: string]: PipeTransport;
};

export type RouterEvents =
{
	workerclose: [];
	// Private events.
	'@close': [];
};

export type RouterObserverEvents =
{
	close: [];
	newtransport: [Transport];
	newrtpobserver: [RtpObserver];
};

export type RouterInternal =
{
	routerId: string;
};

type RouterData =
{
	rtpCapabilities: RtpCapabilities;
};

const logger = new Logger('Router');

export class Router<RouterAppData extends AppData = AppData>
	extends EnhancedEventEmitter<RouterEvents>
{
	// Internal data.
	readonly #internal: RouterInternal;

	// Router data.
	readonly #data: RouterData;

	// Channel instance.
	readonly #channel: Channel;

	// Closed flag.
	#closed = false;

	// Custom app data.
	#appData: RouterAppData;

	// Transports map.
	readonly #transports: Map<string, Transport> = new Map();

	// Producers map.
	readonly #producers: Map<string, Producer> = new Map();

	// RtpObservers map.
	readonly #rtpObservers: Map<string, RtpObserver> = new Map();

	// DataProducers map.
	readonly #dataProducers: Map<string, DataProducer> = new Map();

	// Map of PipeTransport pair Promises indexed by the id of the Router in
	// which pipeToRouter() was called.
	readonly #mapRouterPairPipeTransportPairPromise:
		Map<string, Promise<PipeTransportPair>> = new Map();

	// Observer instance.
	readonly #observer = new EnhancedEventEmitter<RouterObserverEvents>();

	/**
	 * @private
	 */
	constructor(
		{
			internal,
			data,
			channel,
			appData
		}:
		{
			internal: RouterInternal;
			data: RouterData;
			channel: Channel;
			appData?: RouterAppData;
		}
	)
	{
		super();

		logger.debug('constructor()');

		this.#internal = internal;
		this.#data = data;
		this.#channel = channel;
		this.#appData = appData || {} as RouterAppData;
	}

	/**
	 * Router id.
	 */
	get id(): string
	{
		return this.#internal.routerId;
	}

	/**
	 * Whether the Router is closed.
	 */
	get closed(): boolean
	{
		return this.#closed;
	}

	/**
	 * RTP capabilities of the Router.
	 */
	get rtpCapabilities(): RtpCapabilities
	{
		return this.#data.rtpCapabilities;
	}

	/**
	 * App custom data.
	 */
	get appData(): RouterAppData
	{
		return this.#appData;
	}

	/**
	 * App custom data setter.
	 */
	set appData(appData: RouterAppData)
	{
		this.#appData = appData;
	}

	/**
	 * Observer.
	 */
	get observer(): EnhancedEventEmitter<RouterObserverEvents>
	{
		return this.#observer;
	}

	/**
	 * @private
	 * Just for testing purposes.
	 */
	get transportsForTesting(): Map<string, Transport>
	{
		return this.#transports;
	}

	/**
	 * Close the Router.
	 */
	close(): void
	{
		if (this.#closed)
		{
			return;
		}

		logger.debug('close()');

		this.#closed = true;

		const requestOffset = new FbsWorker.CloseRouterRequestT(
			this.#internal.routerId).pack(this.#channel.bufferBuilder);

		this.#channel.request(
			FbsRequest.Method.WORKER_CLOSE_ROUTER,
			FbsRequest.Body.FBS_Worker_CloseRouterRequest,
			requestOffset)
			.catch(() => {});

		// Close every Transport.
		for (const transport of this.#transports.values())
		{
			transport.routerClosed();
		}
		this.#transports.clear();

		// Clear the Producers map.
		this.#producers.clear();

		// Close every RtpObserver.
		for (const rtpObserver of this.#rtpObservers.values())
		{
			rtpObserver.routerClosed();
		}
		this.#rtpObservers.clear();

		// Clear the DataProducers map.
		this.#dataProducers.clear();

		this.emit('@close');

		// Emit observer event.
		this.#observer.safeEmit('close');
	}

	/**
	 * Worker was closed.
	 *
	 * @private
	 */
	workerClosed(): void
	{
		if (this.#closed)
		{
			return;
		}

		logger.debug('workerClosed()');

		this.#closed = true;

		// Close every Transport.
		for (const transport of this.#transports.values())
		{
			transport.routerClosed();
		}
		this.#transports.clear();

		// Clear the Producers map.
		this.#producers.clear();

		// Close every RtpObserver.
		for (const rtpObserver of this.#rtpObservers.values())
		{
			rtpObserver.routerClosed();
		}
		this.#rtpObservers.clear();

		// Clear the DataProducers map.
		this.#dataProducers.clear();

		this.safeEmit('workerclose');

		// Emit observer event.
		this.#observer.safeEmit('close');
	}

	/**
	 * Dump Router.
	 */
	async dump(): Promise<any>
	{
		logger.debug('dump()');

		// Send the request and wait for the response.
		const response = await this.#channel.request(
			FbsRequest.Method.ROUTER_DUMP,
			undefined,
			undefined,
			this.#internal.routerId
		);

		/* Decode Response. */
		const dump = new FbsRouter.DumpResponse();

		response.body(dump);

		return dump.unpack();
	}

	/**
	 * Create a WebRtcTransport.
	 */
	async createWebRtcTransport<WebRtcTransportAppData extends AppData = AppData>(
		{
			webRtcServer,
			listenInfos,
			listenIps,
			port,
			enableUdp = true,
			enableTcp = false,
			preferUdp = false,
			preferTcp = false,
			initialAvailableOutgoingBitrate = 600000,
			enableSctp = false,
			numSctpStreams = { OS: 1024, MIS: 1024 },
			maxSctpMessageSize = 262144,
			sctpSendBufferSize = 262144,
			appData
		}: WebRtcTransportOptions<WebRtcTransportAppData>
	): Promise<WebRtcTransport<WebRtcTransportAppData>>
	{
		logger.debug('createWebRtcTransport()');

		if (!webRtcServer && !Array.isArray(listenInfos) && !Array.isArray(listenIps))
		{
			throw new TypeError('missing webRtcServer, listenInfos and listenIps (one of them is mandatory)');
		}
		else if (webRtcServer && listenInfos && listenIps)
		{
			throw new TypeError('only one of webRtcServer, listenInfos and listenIps must be given');
		}
		else if (
			numSctpStreams &&
			(typeof numSctpStreams.OS !== 'number' || typeof numSctpStreams.MIS !== 'number')
		)
		{
			throw new TypeError('if given, numSctpStreams must contain OS and MIS');
		}
		else if (appData && typeof appData !== 'object')
		{
			throw new TypeError('if given, appData must be an object');
		}

		// Convert deprecated TransportListenIps to TransportListenInfos.
		if (listenIps)
		{
			// Normalize IP strings to TransportListenIp objects.
			listenIps = listenIps.map((listenIp) =>
			{
				if (typeof listenIp === 'string')
				{
					return { ip: listenIp };
				}
				else
				{
					return listenIp;
				}
			});

			listenInfos = [];

			const orderedProtocols: TransportProtocol[] = [];

			if (enableUdp && (!enableTcp || preferUdp))
			{
				orderedProtocols.push('udp');

				if (enableTcp)
				{
					orderedProtocols.push('tcp');
				}
			}
			else if (enableTcp && (!enableUdp || (preferTcp && !preferUdp)))
			{
				orderedProtocols.push('tcp');

				if (enableUdp)
				{
					orderedProtocols.push('udp');
				}
			}

			for (const listenIp of listenIps as TransportListenIp[])
			{
				for (const protocol of orderedProtocols)
				{
					listenInfos.push(
						{
							protocol    : protocol,
							ip          : listenIp.ip,
							announcedIp : listenIp.announcedIp,
							port        : port
						});
				}
			}
		}

		const transportId = uuidv4();

		/* Build Request. */
		let webRtcTransportListenServer:
			FbsWebRtcTransport.ListenServerT | undefined;
		let webRtcTransportListenIndividual:
			FbsWebRtcTransport.ListenIndividualT | undefined;

		if (webRtcServer)
		{
			webRtcTransportListenServer =
				new FbsWebRtcTransport.ListenServerT(webRtcServer.id);
		}
		else
		{
			const fbsListenInfos: FbsTransport.ListenInfoT[] = [];

			for (const listenInfo of listenInfos!)
			{
				fbsListenInfos.push(new FbsTransport.ListenInfoT(
					listenInfo.protocol === 'udp'
						? FbsTransportProtocol.UDP
						: FbsTransportProtocol.TCP,
					listenInfo.ip,
					listenInfo.announcedIp,
					listenInfo.port,
					listenInfo.sendBufferSize,
					listenInfo.recvBufferSize
				));
			}

			webRtcTransportListenIndividual =
				new FbsWebRtcTransport.ListenIndividualT(fbsListenInfos);
		}

		const baseTransportOptions = new FbsTransport.OptionsT(
			undefined /* direct */,
			undefined /* maxMessageSize */,
			initialAvailableOutgoingBitrate,
			enableSctp,
			new FbsSctpParameters.NumSctpStreamsT(numSctpStreams.OS, numSctpStreams.MIS),
			maxSctpMessageSize,
			sctpSendBufferSize,
			true /* isDataChannel */
		);

		const webRtcTransportOptions = new FbsWebRtcTransport.WebRtcTransportOptionsT(
			baseTransportOptions,
			webRtcServer ?
				FbsWebRtcTransport.Listen.ListenServer :
				FbsWebRtcTransport.Listen.ListenIndividual,
			webRtcServer ? webRtcTransportListenServer : webRtcTransportListenIndividual
		);

		const requestOffset = new FbsRouter.CreateWebRtcTransportRequestT(
			transportId, webRtcTransportOptions
		).pack(this.#channel.bufferBuilder);

		const response = await this.#channel.request(
			webRtcServer
				? FbsRequest.Method.ROUTER_CREATE_WEBRTCTRANSPORT_WITH_SERVER
				: FbsRequest.Method.ROUTER_CREATE_WEBRTCTRANSPORT,
			FbsRequest.Body.FBS_Router_CreateWebRtcTransportRequest,
			requestOffset,
			this.#internal.routerId
		);

		/* Decode Response. */
		const data = new FbsWebRtcTransport.DumpResponse();

		response.body(data);

		const webRtcTransportData = parseWebRtcTransportDumpResponse(data);

		const transport = new WebRtcTransport<WebRtcTransportAppData>(
			{
				internal :
				{
					...this.#internal,
					transportId : transportId
				},
				data                     : webRtcTransportData,
				channel                  : this.#channel,
				appData,
				getRouterRtpCapabilities : (): RtpCapabilities => this.#data.rtpCapabilities,
				getProducerById          : (producerId: string): Producer | undefined => (
					this.#producers.get(producerId)
				),
				getDataProducerById : (dataProducerId: string): DataProducer | undefined => (
					this.#dataProducers.get(dataProducerId)
				)
			});

		this.#transports.set(transport.id, transport);
		transport.on('@close', () => this.#transports.delete(transport.id));
		transport.on('@listenserverclose', () => this.#transports.delete(transport.id));
		transport.on('@newproducer', (producer: Producer) => this.#producers.set(producer.id, producer));
		transport.on('@producerclose', (producer: Producer) => this.#producers.delete(producer.id));
		transport.on('@newdataproducer', (dataProducer: DataProducer) => (
			this.#dataProducers.set(dataProducer.id, dataProducer)
		));
		transport.on('@dataproducerclose', (dataProducer: DataProducer) => (
			this.#dataProducers.delete(dataProducer.id)
		));

		// Emit observer event.
		this.#observer.safeEmit('newtransport', transport);

		if (webRtcServer)
		{
			webRtcServer.handleWebRtcTransport(transport);
		}

		return transport;
	}

	/**
	 * Create a PlainTransport.
	 */
	async createPlainTransport<PlainTransportAppData extends AppData = AppData>(
		{
			listenInfo,
			rtcpListenInfo,
			listenIp,
			port,
			rtcpMux = true,
			comedia = false,
			enableSctp = false,
			numSctpStreams = { OS: 1024, MIS: 1024 },
			maxSctpMessageSize = 262144,
			sctpSendBufferSize = 262144,
			enableSrtp = false,
			srtpCryptoSuite = 'AES_CM_128_HMAC_SHA1_80',
			appData
		}: PlainTransportOptions<PlainTransportAppData>
	): Promise<PlainTransport<PlainTransportAppData>>
	{
		logger.debug('createPlainTransport()');

		if (!listenInfo && !listenIp)
		{
			throw new TypeError('missing listenInfo and listenIp (one of them is mandatory)');
		}
		else if (listenInfo && listenIp)
		{
			throw new TypeError('only one of listenInfo and listenIp must be given');
		}
		else if (appData && typeof appData !== 'object')
		{
			throw new TypeError('if given, appData must be an object');
		}

		// If rtcpMux is enabled, ignore rtcpListenInfo.
		if (rtcpMux)
		{
			logger.warn('createPlainTransport() | ignoring given rtcpListenInfo since rtcpMux is enabled');

			rtcpListenInfo = undefined;
		}

		// Convert deprecated TransportListenIps to TransportListenInfos.
		if (listenIp)
		{
			// Normalize IP string to TransportListenIp object.
			if (typeof listenIp === 'string')
			{
				listenIp = { ip: listenIp };
			}

			listenInfo =
			{
				protocol    : 'udp',
				ip          : listenIp.ip,
				announcedIp : listenIp.announcedIp,
				port        : port
			};
		}

		const transportId = uuidv4();

		/* Build Request. */
		const baseTransportOptions = new FbsTransport.OptionsT(
			undefined /* direct */,
			undefined /* maxMessageSize */,
			undefined /* initialAvailableOutgoingBitrate */,
			enableSctp,
			new FbsSctpParameters.NumSctpStreamsT(numSctpStreams.OS, numSctpStreams.MIS),
			maxSctpMessageSize,
			sctpSendBufferSize,
			false /* isDataChannel */
		);

		const plainTransportOptions = new FbsPlainTransport.PlainTransportOptionsT(
			baseTransportOptions,
			new FbsTransport.ListenInfoT(
				listenInfo!.protocol === 'udp'
					? FbsTransportProtocol.UDP
					: FbsTransportProtocol.TCP,
				listenInfo!.ip,
				listenInfo!.announcedIp,
				listenInfo!.port,
				listenInfo!.sendBufferSize,
				listenInfo!.recvBufferSize
			),
			rtcpListenInfo ? new FbsTransport.ListenInfoT(
				rtcpListenInfo.protocol === 'udp'
					? FbsTransportProtocol.UDP
					: FbsTransportProtocol.TCP,
				rtcpListenInfo.ip,
				rtcpListenInfo.announcedIp,
				rtcpListenInfo.port,
				rtcpListenInfo.sendBufferSize,
				rtcpListenInfo.recvBufferSize
			) : undefined,
			rtcpMux,
			comedia,
			enableSrtp,
			srtpCryptoSuite
		);

		const requestOffset = new FbsRouter.CreatePlainTransportRequestT(
			transportId, plainTransportOptions
		).pack(this.#channel.bufferBuilder);

		const response = await this.#channel.request(
			FbsRequest.Method.ROUTER_CREATE_PLAINTRANSPORT,
			FbsRequest.Body.FBS_Router_CreatePlainTransportRequest,
			requestOffset,
			this.#internal.routerId
		);

		/* Decode Response. */
		const data = new FbsPlainTransport.DumpResponse();

		response.body(data);

		const plainTransportData = parsePlainTransportDumpResponse(data);

		const transport = new PlainTransport<PlainTransportAppData>(
			{
				internal :
				{
					...this.#internal,
					transportId : transportId
				},
				data                     : plainTransportData,
				channel                  : this.#channel,
				appData,
				getRouterRtpCapabilities : (): RtpCapabilities => this.#data.rtpCapabilities,
				getProducerById          : (producerId: string): Producer | undefined => (
					this.#producers.get(producerId)
				),
				getDataProducerById : (dataProducerId: string): DataProducer | undefined => (
					this.#dataProducers.get(dataProducerId)
				)
			});

		this.#transports.set(transport.id, transport);
		transport.on('@close', () => this.#transports.delete(transport.id));
		transport.on('@listenserverclose', () => this.#transports.delete(transport.id));
		transport.on('@newproducer', (producer: Producer) => this.#producers.set(producer.id, producer));
		transport.on('@producerclose', (producer: Producer) => this.#producers.delete(producer.id));
		transport.on('@newdataproducer', (dataProducer: DataProducer) => (
			this.#dataProducers.set(dataProducer.id, dataProducer)
		));
		transport.on('@dataproducerclose', (dataProducer: DataProducer) => (
			this.#dataProducers.delete(dataProducer.id)
		));

		// Emit observer event.
		this.#observer.safeEmit('newtransport', transport);

		return transport;
	}

	/**
	 * Create a PipeTransport.
	 */
	async createPipeTransport<PipeTransportAppData extends AppData = AppData>(
		{
			listenInfo,
			listenIp,
			port,
			enableSctp = false,
			numSctpStreams = { OS: 1024, MIS: 1024 },
			maxSctpMessageSize = 268435456,
			sctpSendBufferSize = 268435456,
			enableRtx = false,
			enableSrtp = false,
			appData
		}: PipeTransportOptions<PipeTransportAppData>
	): Promise<PipeTransport<PipeTransportAppData>>
	{
		logger.debug('createPipeTransport()');

		if (!listenInfo && !listenIp)
		{
			throw new TypeError('missing listenInfo and listenIp (one of them is mandatory)');
		}
		else if (listenInfo && listenIp)
		{
			throw new TypeError('only one of listenInfo and listenIp must be given');
		}
		else if (appData && typeof appData !== 'object')
		{
			throw new TypeError('if given, appData must be an object');
		}

		// Convert deprecated TransportListenIps to TransportListenInfos.
		if (listenIp)
		{
			// Normalize IP string to TransportListenIp object.
			if (typeof listenIp === 'string')
			{
				listenIp = { ip: listenIp };
			}

			listenInfo =
			{
				protocol    : 'udp',
				ip          : listenIp.ip,
				announcedIp : listenIp.announcedIp,
				port        : port
			};
		}

		const transportId = uuidv4();

		/* Build Request. */
		const baseTransportOptions = new FbsTransport.OptionsT(
			undefined /* direct */,
			undefined /* maxMessageSize */,
			undefined /* initialAvailableOutgoingBitrate */,
			enableSctp,
			new FbsSctpParameters.NumSctpStreamsT(numSctpStreams.OS, numSctpStreams.MIS),
			maxSctpMessageSize,
			sctpSendBufferSize,
			false /* isDataChannel */
		);

		const pipeTransportOptions = new FbsPipeTransport.PipeTransportOptionsT(
			baseTransportOptions,
			new FbsTransport.ListenInfoT(
				listenInfo!.protocol === 'udp'
					? FbsTransportProtocol.UDP
					: FbsTransportProtocol.TCP,
				listenInfo!.ip,
				listenInfo!.announcedIp,
				listenInfo!.port,
				listenInfo!.sendBufferSize,
				listenInfo!.recvBufferSize
			),
			enableRtx,
			enableSrtp
		);

		const requestOffset = new FbsRouter.CreatePipeTransportRequestT(
			transportId, pipeTransportOptions
		).pack(this.#channel.bufferBuilder);

		const response = await this.#channel.request(
			FbsRequest.Method.ROUTER_CREATE_PIPETRANSPORT,
			FbsRequest.Body.FBS_Router_CreatePipeTransportRequest,
			requestOffset,
			this.#internal.routerId
		);

		/* Decode Response. */
		const data = new FbsPipeTransport.DumpResponse();

		response.body(data);

		const plainTransportData = parsePipeTransportDumpResponse(data);

		const transport = new PipeTransport<PipeTransportAppData>(
			{
				internal :
				{
					...this.#internal,
					transportId
				},
				data                     : plainTransportData,
				channel                  : this.#channel,
				appData,
				getRouterRtpCapabilities : (): RtpCapabilities => this.#data.rtpCapabilities,
				getProducerById          : (producerId: string): Producer | undefined => (
					this.#producers.get(producerId)
				),
				getDataProducerById : (dataProducerId: string): DataProducer | undefined => (
					this.#dataProducers.get(dataProducerId)
				)
			});

		this.#transports.set(transport.id, transport);
		transport.on('@close', () => this.#transports.delete(transport.id));
		transport.on('@listenserverclose', () => this.#transports.delete(transport.id));
		transport.on('@newproducer', (producer: Producer) => this.#producers.set(producer.id, producer));
		transport.on('@producerclose', (producer: Producer) => this.#producers.delete(producer.id));
		transport.on('@newdataproducer', (dataProducer: DataProducer) => (
			this.#dataProducers.set(dataProducer.id, dataProducer)
		));
		transport.on('@dataproducerclose', (dataProducer: DataProducer) => (
			this.#dataProducers.delete(dataProducer.id)
		));

		// Emit observer event.
		this.#observer.safeEmit('newtransport', transport);

		return transport;
	}

	/**
	 * Create a DirectTransport.
	 */
	async createDirectTransport<DirectTransportAppData extends AppData = AppData>(
		{
			maxMessageSize = 262144,
			appData
		}: DirectTransportOptions<DirectTransportAppData> =
		{
			maxMessageSize : 262144
		}
	): Promise<DirectTransport<DirectTransportAppData>>
	{
		logger.debug('createDirectTransport()');

		if (typeof maxMessageSize !== 'number' || maxMessageSize < 0)
		{
			throw new TypeError('if given, maxMessageSize must be a positive number');
		}
		else if (appData && typeof appData !== 'object')
		{
			throw new TypeError('if given, appData must be an object');
		}

		const transportId = uuidv4();

		/* Build Request. */
		const baseTransportOptions = new FbsTransport.OptionsT(
			true /* direct */,
			maxMessageSize,
			undefined /* initialAvailableOutgoingBitrate */,
			undefined /* enableSctp */,
			undefined /* numSctpStreams */,
			undefined /* maxSctpMessageSize */,
			undefined /* sctpSendBufferSize */,
			undefined /* isDataChannel */
		);

		const directTransportOptions = new FbsDirectTransport.DirectTransportOptionsT(
			baseTransportOptions
		);

		const requestOffset = new FbsRouter.CreateDirectTransportRequestT(
			transportId, directTransportOptions
		).pack(this.#channel.bufferBuilder);

		const response = await this.#channel.request(
			FbsRequest.Method.ROUTER_CREATE_DIRECTTRANSPORT,
			FbsRequest.Body.FBS_Router_CreateDirectTransportRequest,
			requestOffset,
			this.#internal.routerId
		);

		/* Decode Response. */
		const data = new FbsDirectTransport.DumpResponse();

		response.body(data);

		const directTransportData = parseDirectTransportDumpResponse(data);

		const transport = new DirectTransport<DirectTransportAppData>(
			{
				internal :
				{
					...this.#internal,
					transportId : transportId
				},
				data                     : directTransportData,
				channel                  : this.#channel,
				appData,
				getRouterRtpCapabilities : (): RtpCapabilities => this.#data.rtpCapabilities,
				getProducerById          : (producerId: string): Producer | undefined => (
					this.#producers.get(producerId)
				),
				getDataProducerById : (dataProducerId: string): DataProducer | undefined => (
					this.#dataProducers.get(dataProducerId)
				)
			});

		this.#transports.set(transport.id, transport);
		transport.on('@close', () => this.#transports.delete(transport.id));
		transport.on('@listenserverclose', () => this.#transports.delete(transport.id));
		transport.on('@newproducer', (producer: Producer) => this.#producers.set(producer.id, producer));
		transport.on('@producerclose', (producer: Producer) => this.#producers.delete(producer.id));
		transport.on('@newdataproducer', (dataProducer: DataProducer) => (
			this.#dataProducers.set(dataProducer.id, dataProducer)
		));
		transport.on('@dataproducerclose', (dataProducer: DataProducer) => (
			this.#dataProducers.delete(dataProducer.id)
		));

		// Emit observer event.
		this.#observer.safeEmit('newtransport', transport);

		return transport;
	}

	/**
	 * Pipes the given Producer or DataProducer into another Router in same host.
	 */
	async pipeToRouter(
		{
			producerId,
			dataProducerId,
			router,
			listenInfo,
			listenIp,
			enableSctp = true,
			numSctpStreams = { OS: 1024, MIS: 1024 },
			enableRtx = false,
			enableSrtp = false
		}: PipeToRouterOptions
	): Promise<PipeToRouterResult>
	{
		logger.debug('pipeToRouter()');

		if (!listenInfo && !listenIp)
		{
			listenInfo =
			{
				protocol : 'udp',
				ip       : '127.0.0.1'
			};
		}

		if (listenInfo && listenIp)
		{
			throw new TypeError('only one of listenInfo and listenIp must be given');
		}
		else if (!producerId && !dataProducerId)
		{
			throw new TypeError('missing producerId or dataProducerId');
		}
		else if (producerId && dataProducerId)
		{
			throw new TypeError('just producerId or dataProducerId can be given');
		}
		else if (!router)
		{
			throw new TypeError('Router not found');
		}
		else if (router === this)
		{
			throw new TypeError('cannot use this Router as destination');
		}

		// Convert deprecated TransportListenIps to TransportListenInfos.
		if (listenIp)
		{
			// Normalize IP string to TransportListenIp object.
			if (typeof listenIp === 'string')
			{
				listenIp = { ip: listenIp };
			}

			listenInfo =
			{
				protocol    : 'udp',
				ip          : listenIp.ip,
				announcedIp : listenIp.announcedIp
			};
		}

		let producer: Producer | undefined;
		let dataProducer: DataProducer | undefined;

		if (producerId)
		{
			producer = this.#producers.get(producerId);

			if (!producer)
			{
				throw new TypeError('Producer not found');
			}
		}
		else if (dataProducerId)
		{
			dataProducer = this.#dataProducers.get(dataProducerId);

			if (!dataProducer)
			{
				throw new TypeError('DataProducer not found');
			}
		}

		const pipeTransportPairKey = router.id;
		let pipeTransportPairPromise =
			this.#mapRouterPairPipeTransportPairPromise.get(pipeTransportPairKey);
		let pipeTransportPair: PipeTransportPair;
		let localPipeTransport: PipeTransport;
		let remotePipeTransport: PipeTransport;

		if (pipeTransportPairPromise)
		{
			pipeTransportPair = await pipeTransportPairPromise;
			localPipeTransport = pipeTransportPair[this.id];
			remotePipeTransport = pipeTransportPair[router.id];
		}
		else
		{
			pipeTransportPairPromise = new Promise((resolve, reject) =>
			{
				Promise.all(
					[
						this.createPipeTransport(
							{
								listenInfo : listenInfo!,
								enableSctp,
								numSctpStreams,
								enableRtx,
								enableSrtp
							}),
						router.createPipeTransport(
							{
								listenInfo : listenInfo!,
								enableSctp,
								numSctpStreams,
								enableRtx,
								enableSrtp
							})
					])
					.then((pipeTransports) =>
					{
						localPipeTransport = pipeTransports[0];
						remotePipeTransport = pipeTransports[1];
					})
					.then(() =>
					{
						return Promise.all(
							[
								localPipeTransport.connect(
									{
										ip             : remotePipeTransport.tuple.localIp,
										port           : remotePipeTransport.tuple.localPort,
										srtpParameters : remotePipeTransport.srtpParameters
									}),
								remotePipeTransport.connect(
									{
										ip             : localPipeTransport.tuple.localIp,
										port           : localPipeTransport.tuple.localPort,
										srtpParameters : localPipeTransport.srtpParameters
									})
							]);
					})
					.then(() =>
					{
						localPipeTransport.observer.on('close', () =>
						{
							remotePipeTransport.close();
							this.#mapRouterPairPipeTransportPairPromise.delete(
								pipeTransportPairKey);
						});

						remotePipeTransport.observer.on('close', () =>
						{
							localPipeTransport.close();
							this.#mapRouterPairPipeTransportPairPromise.delete(
								pipeTransportPairKey);
						});

						resolve(
							{
								[this.id]   : localPipeTransport,
								[router.id] : remotePipeTransport
							});
					})
					.catch((error) =>
					{
						logger.error(
							'pipeToRouter() | error creating PipeTransport pair:%o',
							error);

						if (localPipeTransport)
						{
							localPipeTransport.close();
						}

						if (remotePipeTransport)
						{
							remotePipeTransport.close();
						}

						reject(error);
					});
			});

			this.#mapRouterPairPipeTransportPairPromise.set(
				pipeTransportPairKey, pipeTransportPairPromise);

			router.addPipeTransportPair(this.id, pipeTransportPairPromise);

			await pipeTransportPairPromise;
		}

		if (producer)
		{
			let pipeConsumer: Consumer | undefined;
			let pipeProducer: Producer | undefined;

			try
			{
				pipeConsumer = await localPipeTransport!.consume(
					{
						producerId : producerId!
					});

				pipeProducer = await remotePipeTransport!.produce(
					{
						id            : producer.id,
						kind          : pipeConsumer!.kind,
						rtpParameters : pipeConsumer!.rtpParameters,
						paused        : pipeConsumer!.producerPaused,
						appData       : producer.appData
					});

				// Ensure that the producer has not been closed in the meanwhile.
				if (producer.closed)
				{
					throw new InvalidStateError('original Producer closed');
				}

				// Ensure that producer.paused has not changed in the meanwhile and, if
				// so, sync the pipeProducer.
				if (pipeProducer.paused !== producer.paused)
				{
					if (producer.paused)
					{
						await pipeProducer.pause();
					}
					else
					{
						await pipeProducer.resume();
					}
				}

				// Pipe events from the pipe Consumer to the pipe Producer.
				pipeConsumer!.observer.on('close', () => pipeProducer!.close());
				pipeConsumer!.observer.on('pause', () => pipeProducer!.pause());
				pipeConsumer!.observer.on('resume', () => pipeProducer!.resume());

				// Pipe events from the pipe Producer to the pipe Consumer.
				pipeProducer.observer.on('close', () => pipeConsumer!.close());

				return { pipeConsumer, pipeProducer };
			}
			catch (error)
			{
				logger.error(
					'pipeToRouter() | error creating pipe Consumer/Producer pair:%o',
					error);

				if (pipeConsumer)
				{
					pipeConsumer.close();
				}

				if (pipeProducer)
				{
					pipeProducer.close();
				}

				throw error;
			}
		}
		else if (dataProducer)
		{
			let pipeDataConsumer: DataConsumer | undefined;
			let pipeDataProducer: DataProducer | undefined;

			try
			{
				pipeDataConsumer = await localPipeTransport!.consumeData(
					{
						dataProducerId : dataProducerId!
					});

				pipeDataProducer = await remotePipeTransport!.produceData(
					{
						id                   : dataProducer.id,
						sctpStreamParameters : pipeDataConsumer!.sctpStreamParameters,
						label                : pipeDataConsumer!.label,
						protocol             : pipeDataConsumer!.protocol,
						appData              : dataProducer.appData
					});

				// Ensure that the dataProducer has not been closed in the meanwhile.
				if (dataProducer.closed)
				{
					throw new InvalidStateError('original DataProducer closed');
				}

				// Pipe events from the pipe DataConsumer to the pipe DataProducer.
				pipeDataConsumer!.observer.on('close', () => pipeDataProducer!.close());

				// Pipe events from the pipe DataProducer to the pipe DataConsumer.
				pipeDataProducer.observer.on('close', () => pipeDataConsumer!.close());

				return { pipeDataConsumer, pipeDataProducer };
			}
			catch (error)
			{
				logger.error(
					'pipeToRouter() | error creating pipe DataConsumer/DataProducer pair:%o',
					error);

				if (pipeDataConsumer)
				{
					pipeDataConsumer.close();
				}

				if (pipeDataProducer)
				{
					pipeDataProducer.close();
				}

				throw error;
			}
		}
		else
		{
			throw new Error('internal error');
		}
	}

	/**
	 * @private
	 */
	addPipeTransportPair(
		pipeTransportPairKey: string,
		pipeTransportPairPromise: Promise<PipeTransportPair>
	): void
	{
		if (this.#mapRouterPairPipeTransportPairPromise.has(pipeTransportPairKey))
		{
			throw new Error(
				'given pipeTransportPairKey already exists in this Router');
		}

		this.#mapRouterPairPipeTransportPairPromise.set(
			pipeTransportPairKey, pipeTransportPairPromise);

		pipeTransportPairPromise
			.then((pipeTransportPair) =>
			{
				const localPipeTransport = pipeTransportPair[this.id];

				// NOTE: No need to do any other cleanup here since that is done by the
				// Router calling this method on us.
				localPipeTransport.observer.on('close', () =>
				{
					this.#mapRouterPairPipeTransportPairPromise.delete(
						pipeTransportPairKey);
				});
			})
			.catch(() =>
			{
				this.#mapRouterPairPipeTransportPairPromise.delete(
					pipeTransportPairKey);
			});
	}

	/**
	 * Create an ActiveSpeakerObserver
	 */
	async createActiveSpeakerObserver<ActiveSpeakerObserverAppData extends AppData = AppData>(
		{
			interval = 300,
			appData
		}: ActiveSpeakerObserverOptions<ActiveSpeakerObserverAppData> = {}
	): Promise<ActiveSpeakerObserver<ActiveSpeakerObserverAppData>>
	{
		logger.debug('createActiveSpeakerObserver()');

		if (typeof interval !== 'number')
		{
			throw new TypeError('if given, interval must be an number');
		}
		if (appData && typeof appData !== 'object')
		{
			throw new TypeError('if given, appData must be an object');
		}
<<<<<<< HEAD
=======

		const reqData =
		{
			rtpObserverId : uuidv4(),
			interval
		};
>>>>>>> c0a6988f

		const rtpObserverId = uuidv4();

		/* Build Request. */
		const activeRtpObserverOptions =
			new FbsActiveSpeakerObserver.ActiveSpeakerObserverOptionsT(
				interval
			);

		const requestOffset =
			new FbsRouter.CreateActiveSpeakerObserverRequestT(
				rtpObserverId,
				activeRtpObserverOptions
			).pack(this.#channel.bufferBuilder);

		await this.#channel.request(
			FbsRequest.Method.ROUTER_CREATE_ACTIVESPEAKEROBSERVER,
			FbsRequest.Body.FBS_Router_CreateActiveSpeakerObserverRequest,
			requestOffset,
			this.#internal.routerId
		);

		const activeSpeakerObserver = new ActiveSpeakerObserver<ActiveSpeakerObserverAppData>(
			{
				internal :
				{
					...this.#internal,
					rtpObserverId : rtpObserverId
				},
				channel         : this.#channel,
				appData,
				getProducerById : (producerId: string): Producer | undefined => (
					this.#producers.get(producerId)
				)
			});

		this.#rtpObservers.set(activeSpeakerObserver.id, activeSpeakerObserver);
		activeSpeakerObserver.on('@close', () =>
		{
			this.#rtpObservers.delete(activeSpeakerObserver.id);
		});

		// Emit observer event.
		this.#observer.safeEmit('newrtpobserver', activeSpeakerObserver);

		return activeSpeakerObserver;
	}

	/**
	 * Create an AudioLevelObserver.
	 */
	async createAudioLevelObserver<AudioLevelObserverAppData extends AppData = AppData>(
		{
			maxEntries = 1,
			threshold = -80,
			interval = 1000,
			appData
		}: AudioLevelObserverOptions<AudioLevelObserverAppData> = {}
	): Promise<AudioLevelObserver<AudioLevelObserverAppData>>
	{
		logger.debug('createAudioLevelObserver()');

		if (typeof maxEntries !== 'number' || maxEntries <= 0)
		{
			throw new TypeError('if given, maxEntries must be a positive number');
		}
		if (typeof threshold !== 'number' || threshold < -127 || threshold > 0)
		{
			throw new TypeError('if given, threshole must be a negative number greater than -127');
		}
		if (typeof interval !== 'number')
		{
			throw new TypeError('if given, interval must be an number');
		}
		if (appData && typeof appData !== 'object')
		{
			throw new TypeError('if given, appData must be an object');
		}

		const rtpObserverId = uuidv4();

		/* Build Request. */
		const audioLevelObserverOptions =
			new FbsAudioLevelObserver.AudioLevelObserverOptionsT(
				maxEntries,
				threshold,
				interval
			);

		const requestOffset = new FbsRouter.CreateAudioLevelObserverRequestT(
			rtpObserverId,
			audioLevelObserverOptions
		).pack(this.#channel.bufferBuilder);

		await this.#channel.request(
			FbsRequest.Method.ROUTER_CREATE_AUDIOLEVELOBSERVER,
			FbsRequest.Body.FBS_Router_CreateAudioLevelObserverRequest,
			requestOffset,
			this.#internal.routerId
		);

		const audioLevelObserver = new AudioLevelObserver<AudioLevelObserverAppData>(
			{
				internal :
				{
					...this.#internal,
					rtpObserverId : rtpObserverId
				},
				channel         : this.#channel,
				appData,
				getProducerById : (producerId: string): Producer | undefined => (
					this.#producers.get(producerId)
				)
			});

		this.#rtpObservers.set(audioLevelObserver.id, audioLevelObserver);
		audioLevelObserver.on('@close', () =>
		{
			this.#rtpObservers.delete(audioLevelObserver.id);
		});

		// Emit observer event.
		this.#observer.safeEmit('newrtpobserver', audioLevelObserver);

		return audioLevelObserver;
	}

	/**
	 * Check whether the given RTP capabilities can consume the given Producer.
	 */
	canConsume(
		{
			producerId,
			rtpCapabilities
		}:
		{
			producerId: string;
			rtpCapabilities: RtpCapabilities;
		}
	): boolean
	{
		const producer = this.#producers.get(producerId);

		if (!producer)
		{
			logger.error(
				'canConsume() | Producer with id "%s" not found', producerId);

			return false;
		}

		try
		{
			return ortc.canConsume(producer.consumableRtpParameters, rtpCapabilities);
		}
		catch (error)
		{
			logger.error('canConsume() | unexpected error: %s', String(error));

			return false;
		}
	}
}<|MERGE_RESOLUTION|>--- conflicted
+++ resolved
@@ -1385,15 +1385,6 @@
 		{
 			throw new TypeError('if given, appData must be an object');
 		}
-<<<<<<< HEAD
-=======
-
-		const reqData =
-		{
-			rtpObserverId : uuidv4(),
-			interval
-		};
->>>>>>> c0a6988f
 
 		const rtpObserverId = uuidv4();
 
