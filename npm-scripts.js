/* eslint-disable no-console */

const process = require('process');
const os = require('os');
const fs = require('fs');
const { execSync, spawnSync } = require('child_process');
const { version } = require('./package.json');

const isFreeBSD = os.platform() === 'freebsd';
const isWindows = os.platform() === 'win32';
const task = process.argv.slice(2).join(' ');

// mediasoup mayor version.
const MAYOR_VERSION = version.split('.')[0];

// make command to use.
const MAKE = process.env.MAKE || (isFreeBSD ? 'gmake' : 'make');

console.log(`npm-scripts.js [INFO] running task "${task}"`);

if (isWindows)
{
	if (!fs.existsSync('worker/out/msys/bin/make.exe'))
	{
		installMsysMake();
	}

	const msysPath = `${process.cwd()}\\worker\\out\\msys\\bin`;

	if (!process.env['PATH'].includes(msysPath))
	{
		process.env['PATH'] = `${msysPath};${process.env['PATH']}`;
	}
}

switch (task)
{
	// As per NPM documentation (https://docs.npmjs.com/cli/v9/using-npm/scripts)
	// `prepare` script:
	//
	// - Runs BEFORE the package is packed, i.e. during `npm publish` and `npm pack`.
	// - Runs on local `npm install` without any arguments.
	// - NOTE: If a package being installed through git contains a `prepare` script,
	//   its dependencies and devDependencies will be installed, and the `prepare`
	//   script will be run, before the package is packaged and installed.
	//
	// So here we compile TypeScript and flatbuffers to JavaScript.
	case 'prepare':
	{
		buildTypescript(/* force */ false);

		// TODO: Compile flatbuffers.

		break;
	}

	case 'postinstall':
	{
		if (!process.env.MEDIASOUP_WORKER_BIN)
		{
			buildWorker();

			if (!process.env.MEDIASOUP_LOCAL_DEV)
			{
				cleanWorker();
			}
		}

		break;
	}

	case 'typescript:build':
	{
		installNodeDeps();
		buildTypescript(/* force */ true);
		replaceVersion();

		break;
	}

	case 'typescript:watch':
	{
		deleteNodeLib();

		const { TscWatchClient } = require('tsc-watch/client');
		const watch = new TscWatchClient();

		watch.on('success', replaceVersion);
		watch.start('--project', 'node', '--pretty');

		break;
	}

	case 'worker:build':
	{
		buildWorker();

		break;
	}

	case 'lint:node':
	{
		lintNode();

		break;
	}

	case 'lint:worker':
	{
		lintWorker();

		break;
	}

	case 'format:worker':
	{
		executeCmd(`${MAKE} format -C worker`);

		break;
	}

	case 'test:node':
	{
		buildTypescript(/* force */ false);
		replaceVersion();
		testNode();

		break;
	}

	case 'test:worker':
	{
		testWorker();

		break;
	}

	case 'coverage:node':
	{
		buildTypescript(/* force */ false);
		replaceVersion();
		executeCmd('jest --coverage');
		executeCmd('open-cli coverage/lcov-report/index.html');

		break;
	}

	case 'install-deps:node':
	{
<<<<<<< HEAD
		if (!process.env.MEDIASOUP_WORKER_BIN)
		{
			execute('node npm-scripts.js worker:build');
			// Clean build artifacts except `mediasoup-worker`.
			execute(`${MAKE} clean-build -C worker`);
			// Clean downloaded dependencies.
			execute(`${MAKE} clean-subprojects -C worker`);
			// Clean PIP/Meson/Ninja.
			execute(`${MAKE} clean-pip -C worker`);

			if (isWindows)
			{
				execute('rd /s /q worker\\out\\msys');
			}
		}
=======
		installNodeDeps();
>>>>>>> 87957f3f

		break;
	}

	case 'install-clang-tools':
	{
		executeCmd('npm ci --prefix worker/scripts');

		break;
	}

	case 'release:check':
	{
		checkRelease();

		break;
	}

	case 'release':
	{
		checkRelease();
		executeCmd(`git commit -am '${version}'`);
		executeCmd(`git tag -a ${version} -m '${version}'`);
		executeCmd(`git push origin v${MAYOR_VERSION}`);
		executeCmd(`git push origin '${version}'`);
		executeCmd('npm publish');

		break;
	}

	default:
	{
		throw new TypeError(`unknown task "${task}"`);
	}
}

function replaceVersion()
{
	console.log('npm-scripts.js [INFO] replaceVersion()');

	const files =
	[
		'node/lib/index.js',
		'node/lib/index.d.ts',
		'node/lib/Worker.js'
	];

	for (const file of files)
	{
		const text = fs.readFileSync(file, { encoding: 'utf8' });
		const result = text.replace(/__MEDIASOUP_VERSION__/g, version);

		fs.writeFileSync(file, result, { encoding: 'utf8' });
	}
}

function deleteNodeLib()
{
	if (!fs.existsSync('node/lib'))
	{
		return;
	}

	console.log('npm-scripts.js [INFO] deleteNodeLib()');

	if (!isWindows)
	{
		executeCmd('rm -rf node/lib');
	}
	else
	{
		// NOTE: This command fails in Windows if the dir doesn't exist.
		executeCmd('rmdir /s /q "node/lib"', /* exitOnError */ false);
	}
}

function buildTypescript(force = false)
{
	if (!force && fs.existsSync('node/lib'))
	{
		return;
	}

	console.log('npm-scripts.js [INFO] buildTypescript()');

	deleteNodeLib();

	executeCmd('tsc --project node');
}

function buildWorker()
{
	console.log('npm-scripts.js [INFO] buildWorker()');

	executeCmd(`${MAKE} -C worker`);
}

function cleanWorker()
{
	console.log('npm-scripts.js [INFO] cleanWorker()');

	// Clean build artifacts except `mediasoup-worker`.
	executeCmd(`${MAKE} clean-build -C worker`);
	// Clean downloaded dependencies.
	executeCmd(`${MAKE} clean-subprojects -C worker`);
	// Clean PIP/Meson/Ninja.
	executeCmd(`${MAKE} clean-pip -C worker`);
}

function lintNode()
{
	console.log('npm-scripts.js [INFO] lintNode()');

	executeCmd('eslint -c node/.eslintrc.js --max-warnings 0 node/src node/.eslintrc.js npm-scripts.js worker/scripts/gulpfile.js');
}

function lintWorker()
{
	console.log('npm-scripts.js [INFO] lintWorker()');

	executeCmd(`${MAKE} lint -C worker`);
}

function testNode()
{
	console.log('npm-scripts.js [INFO] testNode()');

	if (!process.env.TEST_FILE)
	{
		executeCmd('jest');
	}
	else
	{
		executeCmd(`jest --testPathPattern ${process.env.TEST_FILE}`);
	}
}

function testWorker()
{
	console.log('npm-scripts.js [INFO] testWorker()');

	executeCmd(`${MAKE} test -C worker`);
}

function installNodeDeps()
{
	console.log('npm-scripts.js [INFO] installNodeDeps()');

	// Install/update Node deps.
	executeCmd('npm ci --ignore-scripts');
	// Update package-lock.json.
	executeCmd('npm install --package-lock-only --ignore-scripts');
}

function checkRelease()
{
	console.log('npm-scripts.js [INFO] checkRelease()');

	installNodeDeps();
	buildTypescript(/* force */ true);
	replaceVersion();
	buildWorker();
	lintNode();
	lintWorker();
	testNode();
	testWorker();
}

function executeCmd(command, exitOnError = true)
{
	console.log(`npm-scripts.js [INFO] executeCmd(): ${command}`);

	try
	{
		execSync(command, { stdio: [ 'ignore', process.stdout, process.stderr ] });
	}
	catch (error)
	{
		if (exitOnError)
		{
			console.error(`npm-scripts.js [ERROR] executeCmd() failed, exiting: ${error}`);

			process.exit(1);
		}
		else
		{
			console.log(`npm-scripts.js [INFO] executeCmd() failed, ignoring: ${error}`);
		}
	}
}

function installMsysMake()
{
	let res = spawnSync('where', [ 'python3.exe' ]);

	if (res.status !== 0)
	{
		res = spawnSync('where', [ 'python.exe' ]);

		if (res.status !== 0)
		{
			// eslint-disable-next-line no-console
			console.error('`npm-scripts.js [ERROR] cannot find Python executable');

			process.exit(1);
		}
	}

	execute(`${String(res.stdout).trim()} worker\\scripts\\getmake.py`);
}<|MERGE_RESOLUTION|>--- conflicted
+++ resolved
@@ -17,21 +17,6 @@
 const MAKE = process.env.MAKE || (isFreeBSD ? 'gmake' : 'make');
 
 console.log(`npm-scripts.js [INFO] running task "${task}"`);
-
-if (isWindows)
-{
-	if (!fs.existsSync('worker/out/msys/bin/make.exe'))
-	{
-		installMsysMake();
-	}
-
-	const msysPath = `${process.cwd()}\\worker\\out\\msys\\bin`;
-
-	if (!process.env['PATH'].includes(msysPath))
-	{
-		process.env['PATH'] = `${msysPath};${process.env['PATH']}`;
-	}
-}
 
 switch (task)
 {
@@ -147,25 +132,7 @@
 
 	case 'install-deps:node':
 	{
-<<<<<<< HEAD
-		if (!process.env.MEDIASOUP_WORKER_BIN)
-		{
-			execute('node npm-scripts.js worker:build');
-			// Clean build artifacts except `mediasoup-worker`.
-			execute(`${MAKE} clean-build -C worker`);
-			// Clean downloaded dependencies.
-			execute(`${MAKE} clean-subprojects -C worker`);
-			// Clean PIP/Meson/Ninja.
-			execute(`${MAKE} clean-pip -C worker`);
-
-			if (isWindows)
-			{
-				execute('rd /s /q worker\\out\\msys');
-			}
-		}
-=======
 		installNodeDeps();
->>>>>>> 87957f3f
 
 		break;
 	}
@@ -260,6 +227,21 @@
 {
 	console.log('npm-scripts.js [INFO] buildWorker()');
 
+	if (isWindows)
+	{
+		if (!fs.existsSync('worker/out/msys/bin/make.exe'))
+		{
+			installMsysMake();
+		}
+
+		const msysPath = `${process.cwd()}\\worker\\out\\msys\\bin`;
+
+		if (!process.env['PATH'].includes(msysPath))
+		{
+			process.env['PATH'] = `${msysPath};${process.env['PATH']}`;
+		}
+	}
+
 	executeCmd(`${MAKE} -C worker`);
 }
 
@@ -273,6 +255,11 @@
 	executeCmd(`${MAKE} clean-subprojects -C worker`);
 	// Clean PIP/Meson/Ninja.
 	executeCmd(`${MAKE} clean-pip -C worker`);
+
+	if (isWindows)
+	{
+		execute('rd /s /q worker\\out\\msys');
+	}
 }
 
 function lintNode()
