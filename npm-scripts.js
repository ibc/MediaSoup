--- conflicted
+++ resolved
@@ -85,11 +85,7 @@
 
 	case 'lint:node':
 	{
-<<<<<<< HEAD
-		execute('eslint -c node/.eslintrc.js --ignore-path node/.eslintignore --max-warnings 0 node/src/ node/.eslintrc.js npm-scripts.js node/tests/ worker/scripts/gulpfile.js');
-=======
 		lintNode();
->>>>>>> c8a71130
 
 		break;
 	}
