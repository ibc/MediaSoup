--- conflicted
+++ resolved
@@ -3,12 +3,8 @@
 const process = require('process');
 const os = require('os');
 const fs = require('fs');
-<<<<<<< HEAD
 const path = require('path');
-const { execSync } = require('child_process');
-=======
 const { execSync, spawnSync } = require('child_process');
->>>>>>> 443ccf08
 const { version } = require('./package.json');
 
 const isFreeBSD = os.platform() === 'freebsd';
