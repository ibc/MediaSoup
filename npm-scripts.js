--- conflicted
+++ resolved
@@ -125,19 +125,13 @@
 
 	case 'postinstall':
 	{
-<<<<<<< HEAD
 		if (!process.env.MEDIASOUP_WORKER_BIN)
 		{
 			execute('node npm-scripts.js worker:build');
+			execute(`${MAKE} bingrep -C worker`);
 			execute(`${MAKE} clean-pip -C worker`);
 			execute(`${MAKE} clean-subprojects -C worker`);
 		}
-=======
-		execute('node npm-scripts.js worker:build');
-		execute(`${MAKE} bingrep -C worker`);
-		execute(`${MAKE} clean-pip -C worker`);
-		execute(`${MAKE} clean-subprojects -C worker`);
->>>>>>> b588444f
 
 		break;
 	}
