--- conflicted
+++ resolved
@@ -1,7 +1,7 @@
 const process = require('process');
 const os = require('os');
+const path = require('path');
 const fs = require('fs');
-const path = require('path');
 const { execSync, spawnSync } = require('child_process');
 const fetch = require('node-fetch');
 const tar = require('tar');
@@ -11,6 +11,7 @@
 const IS_WINDOWS = os.platform() === 'win32';
 const MAYOR_VERSION = PKG.version.split('.')[0];
 const MAKE = process.env.MAKE || (IS_FREEBSD ? 'gmake' : 'make');
+const FLATBUFFERS_VERSION = '23.3.3';
 const WORKER_RELEASE_DIR = 'worker/out/Release';
 const WORKER_RELEASE_BIN = IS_WINDOWS ? 'mediasoup-worker.exe' : 'mediasoup-worker';
 const WORKER_RELEASE_BIN_PATH = `${WORKER_RELEASE_DIR}/${WORKER_RELEASE_BIN}`;
@@ -24,33 +25,6 @@
 
 run();
 
-<<<<<<< HEAD
-// flatbuffers version.
-const FLATBUFFERS_VERSION='23.3.3';
-
-console.log(`npm-scripts.js [INFO] running task "${task}"`);
-
-switch (task)
-{
-	// As per NPM documentation (https://docs.npmjs.com/cli/v9/using-npm/scripts)
-	// `prepare` script:
-	//
-	// - Runs BEFORE the package is packed, i.e. during `npm publish` and `npm pack`.
-	// - Runs on local `npm install` without any arguments.
-	// - NOTE: If a package being installed through git contains a `prepare` script,
-	//   its dependencies and devDependencies will be installed, and the `prepare`
-	//   script will be run, before the package is packaged and installed.
-	//
-	// So here we generate flatbuffers definitions for TypeScript and compile
-	// TypeScript to JavaScript.
-	case 'prepare':
-	{
-		flatcNode(/* clean */ true);
-		buildTypescript(/* force */ false);
-
-		break;
-	}
-=======
 async function run()
 {
 	switch (task)
@@ -58,23 +32,21 @@
 		// As per NPM documentation (https://docs.npmjs.com/cli/v9/using-npm/scripts)
 		// `prepare` script:
 		//
-		// - Runs BEFORE the package is packed, i.e. during `npm publish` and
-		//   `npm pack`.
+		// - Runs BEFORE the package is packed, i.e. during `npm publish` and `npm pack`.
 		// - Runs on local `npm install` without any arguments.
 		// - NOTE: If a package being installed through git contains a `prepare` script,
 		//   its dependencies and devDependencies will be installed, and the `prepare`
 		//   script will be run, before the package is packaged and installed.
 		//
-		// So here we compile TypeScript and flatbuffers to JavaScript.
+		// So here we generate flatbuffers definitions for TypeScript and compile
+		// TypeScript to JavaScript.
 		case 'prepare':
 		{
+			flatcNode(/* clean */ true);
 			buildTypescript(/* force */ false);
 
-			// TODO: Compile flatbuffers.
-
-			break;
-		}
->>>>>>> 35d1a589
+			break;
+		}
 
 		case 'postinstall':
 		{
@@ -168,31 +140,23 @@
 			break;
 		}
 
-<<<<<<< HEAD
-	case 'flatc:node':
-	{
-		flatcNode();
-
-		break;
-	}
-
-	case 'flatc:worker':
-	{
-		flatcWorker();
-
-		break;
-	}
-
-	case 'test:node':
-	{
-		buildTypescript(/* force */ false);
-		replaceVersion();
-		testNode();
-=======
 		case 'format:worker':
 		{
 			executeCmd(`${MAKE} format -C worker`);
->>>>>>> 35d1a589
+
+			break;
+		}
+
+		case 'flatc:node':
+		{
+			flatcNode();
+
+			break;
+		}
+
+		case 'flatc:worker':
+		{
+			flatcWorker();
 
 			break;
 		}
@@ -257,6 +221,7 @@
 			catch (error)
 			{
 				logError(error.message);
+
 				exitWithError();
 			}
 
@@ -361,7 +326,6 @@
 
 	logInfo('buildTypescript()');
 
-	// Clean lib folder.
 	deleteNodeLib();
 	executeCmd('tsc --project node');
 }
@@ -412,7 +376,7 @@
 {
 	logInfo('lintNode()');
 
-	executeCmd('eslint --ignore-path node/.eslintignore -c node/.eslintrc.js --max-warnings 0 node/src node/.eslintrc.js npm-scripts.js worker/scripts/gulpfile.js');
+	executeCmd('eslint -c node/.eslintrc.js --ignore-path node/.eslintignore --max-warnings 0 node/src node/.eslintrc.js npm-scripts.js worker/scripts/gulpfile.js');
 }
 
 function lintWorker()
@@ -424,13 +388,13 @@
 
 function flatcNode(clean = false)
 {
-	console.log('npm-scripts.js [INFO] flatcNode()');
+	logInfo('flatcNode()');
 
 	// Build flatc if needed.
 	executeCmd(`${MAKE} -C worker flatc-all`);
 
 	const buildType = process.env.MEDIASOUP_BUILDTYPE || 'Release';
-	const extension = isWindows ? '.exe' : '';
+	const extension = IS_WINDOWS ? '.exe' : '';
 	const flatc = path.resolve(path.join(
 		'worker', 'out', buildType, 'build', 'subprojects', `flatbuffers-${FLATBUFFERS_VERSION}`, `flatc${extension}`));
 	const src = path.resolve(path.join('worker', 'fbs', '*'));
@@ -438,7 +402,7 @@
 	const options = '--ts-no-import-ext --gen-object-api';
 	const command = `${flatc} --ts ${options} -o ${out} `;
 
-	if (isWindows)
+	if (IS_WINDOWS)
 	{
 		executeCmd(`for %f in (${src}) do ${command} %f`);
 	}
@@ -449,13 +413,13 @@
 
 	if (clean)
 	{
-		cleanWorker();
+		cleanWorkerArtifacts();
 	}
 }
 
 function flatcWorker()
 {
-	console.log('npm-scripts.js [INFO] flatcWorker()');
+	logInfo('flatcWorker()');
 
 	executeCmd(`${MAKE} -C worker flatc`);
 }
@@ -519,6 +483,7 @@
 		if (res.status !== 0)
 		{
 			logError('`installMsysMake() | cannot find Python executable');
+
 			exitWithError();
 		}
 	}
@@ -774,6 +739,7 @@
 		if (exitOnError)
 		{
 			logError(`executeCmd() failed, exiting: ${error}`);
+
 			exitWithError();
 		}
 		else
