--- conflicted
+++ resolved
@@ -50,11 +50,7 @@
   },
   "devDependencies": {
     "eslint": "^6.1.0",
-<<<<<<< HEAD
-    "eslint-plugin-jest": "^22.13.5",
-=======
     "eslint-plugin-jest": "^22.13.6",
->>>>>>> 2f434d7e
     "gulp": "^4.0.2",
     "gulp-clang-format": "^1.0.27",
     "jest": "^24.8.0",
