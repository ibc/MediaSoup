{
<<<<<<< HEAD
  "name": "@livelyvideo/mediasoup",
  "version": "3.9.2-lv2",
=======
  "name": "mediasoup",
  "version": "3.9.10",
>>>>>>> 092ebee3
  "description": "Cutting Edge WebRTC Video Conferencing",
  "contributors": [
    "Iñaki Baz Castillo <ibc@aliax.net> (https://inakibaz.me)",
    "José Luis Millán <jmillan@aliax.net> (https://github.com/jmillan)",
    "Nazar Mokynskyi (https://github.com/nazar-pc)"
  ],
  "homepage": "https://mediasoup.org",
  "license": "ISC",
  "publishConfig": {
    "always-auth": true,
    "registry": "https://npm.livelyvideo.tv"
  },
  "repository": {
    "type": "git",
    "private": true,
    "url": "https://github.com/LivelyVideo/mediasoup.git"
  },
  "main": "node/lib/index.js",
  "types": "node/lib/index.d.ts",
  "files": [
    "node/lib",
    "worker/deps/libwebrtc",
    "worker/fuzzer/include",
    "worker/fuzzer/src",
    "worker/include",
    "worker/scripts/*.py",
    "worker/scripts/*.sh",
    "worker/scripts/*.js",
    "worker/scripts/*.json",
    "worker/src",
    "worker/subprojects/*.wrap",
    "worker/test/include",
    "worker/test/src",
    "worker/Makefile",
    "worker/meson.build",
    "npm-scripts.js"
  ],
  "keywords": [
    "webrtc",
    "ortc",
    "sfu",
    "nodejs"
  ],
  "engines": {
    "node": ">=12"
  },
  "scripts": {
    "install-clang-tools": "node npm-scripts.js install-clang-tools",
    "typescript:build": "node npm-scripts.js typescript:build",
    "typescript:watch": "node npm-scripts.js typescript:watch",
    "worker:build": "node npm-scripts.js worker:build",
    "livelystats:bingrep": "node npm-scripts.js livelystats:bingrep",
    "lint": "npm run lint:node && npm run lint:worker",
    "lint:node": "node npm-scripts.js lint:node",
    "lint:worker": "node npm-scripts.js lint:worker",
    "format:worker": "node npm-scripts.js format:worker",
    "test": "npm run test:node && npm run test:worker",
    "test:node": "npm run worker:build && node npm-scripts.js test:node",
    "test:worker": "node npm-scripts.js test:worker",
    "coverage": "npm run worker:build && node npm-scripts.js coverage",
    "postinstall": "node npm-scripts.js postinstall",
    "release": "node npm-scripts.js release"
  },
  "jest": {
    "verbose": true,
    "testEnvironment": "node",
    "testRegex": "node/tests/test.*\\.js"
  },
  "dependencies": {
    "@types/node": "^16.11.10",
    "debug": "^4.3.4",
    "h264-profile-level-id": "^1.0.1",
<<<<<<< HEAD
    "random-number": "^0.0.9",
    "supports-color": "^9.1.0",
    "uuid": "^7.0.3"
  },
  "devDependencies": {
    "@types/debug": "^4.1.7",
    "@types/random-number": "^0.0.1",
    "@types/uuid": "^7.0.3",
    "@typescript-eslint/eslint-plugin": "^5.4.0",
    "@typescript-eslint/parser": "^5.4.0",
    "eslint": "^8.3.0",
    "eslint-plugin-jest": "^25.3.0",
    "jest": "^27.3.1",
=======
    "supports-color": "^9.2.2",
    "uuid": "^8.3.2"
  },
  "devDependencies": {
    "@types/debug": "^4.1.7",
    "@types/uuid": "^8.3.4",
    "@typescript-eslint/eslint-plugin": "^5.20.0",
    "@typescript-eslint/parser": "^5.20.0",
    "eslint": "^8.13.0",
    "eslint-plugin-jest": "^26.1.4",
    "jest": "^27.5.1",
>>>>>>> 092ebee3
    "jest-tobetype": "^1.2.3",
    "open-cli": "^7.0.1",
    "pick-port": "^1.0.0",
    "sctp": "^1.0.0",
    "tsc-watch": "^5.0.3",
    "typescript": "^4.6.3"
  }
}<|MERGE_RESOLUTION|>--- conflicted
+++ resolved
@@ -1,11 +1,6 @@
 {
-<<<<<<< HEAD
   "name": "@livelyvideo/mediasoup",
-  "version": "3.9.2-lv2",
-=======
-  "name": "mediasoup",
-  "version": "3.9.10",
->>>>>>> 092ebee3
+  "version": "3.9.10-lv3",
   "description": "Cutting Edge WebRTC Video Conferencing",
   "contributors": [
     "Iñaki Baz Castillo <ibc@aliax.net> (https://inakibaz.me)",
@@ -78,33 +73,19 @@
     "@types/node": "^16.11.10",
     "debug": "^4.3.4",
     "h264-profile-level-id": "^1.0.1",
-<<<<<<< HEAD
     "random-number": "^0.0.9",
-    "supports-color": "^9.1.0",
+    "supports-color": "^9.2.2",
     "uuid": "^7.0.3"
   },
   "devDependencies": {
     "@types/debug": "^4.1.7",
     "@types/random-number": "^0.0.1",
     "@types/uuid": "^7.0.3",
-    "@typescript-eslint/eslint-plugin": "^5.4.0",
-    "@typescript-eslint/parser": "^5.4.0",
-    "eslint": "^8.3.0",
-    "eslint-plugin-jest": "^25.3.0",
-    "jest": "^27.3.1",
-=======
-    "supports-color": "^9.2.2",
-    "uuid": "^8.3.2"
-  },
-  "devDependencies": {
-    "@types/debug": "^4.1.7",
-    "@types/uuid": "^8.3.4",
     "@typescript-eslint/eslint-plugin": "^5.20.0",
     "@typescript-eslint/parser": "^5.20.0",
     "eslint": "^8.13.0",
     "eslint-plugin-jest": "^26.1.4",
     "jest": "^27.5.1",
->>>>>>> 092ebee3
     "jest-tobetype": "^1.2.3",
     "open-cli": "^7.0.1",
     "pick-port": "^1.0.0",
