{
  "name": "mediasoup",
  "version": "3.11.8",
  "description": "Cutting Edge WebRTC Video Conferencing",
  "contributors": [
    "Iñaki Baz Castillo <ibc@aliax.net> (https://inakibaz.me)",
    "José Luis Millán <jmillan@aliax.net> (https://github.com/jmillan)",
    "Nazar Mokynskyi (https://github.com/nazar-pc)"
  ],
  "homepage": "https://mediasoup.org",
  "license": "ISC",
  "repository": {
    "type": "git",
    "url": "https://github.com/versatica/mediasoup.git"
  },
  "funding": {
    "type": "opencollective",
    "url": "https://opencollective.com/mediasoup"
  },
  "main": "node/lib/index.js",
  "types": "node/lib/index.d.ts",
  "files": [
    "node/lib",
<<<<<<< HEAD
    "worker/Makefile",
    "worker/meson.build",
    "worker/meson_options.txt",
    "worker/src",
    "worker/include",
    "worker/fbs",
    "worker/test/src",
    "worker/test/include",
    "worker/fuzzer/src",
    "worker/fuzzer/include",
    "worker/subprojects/*.wrap",
=======
>>>>>>> a19058dc
    "worker/deps/libwebrtc",
    "worker/fuzzer/include",
    "worker/fuzzer/src",
    "worker/include",
    "worker/scripts/*.js",
    "worker/scripts/*.json",
    "worker/scripts/*.py",
    "worker/scripts/*.sh",
    "worker/src",
    "worker/subprojects/*.wrap",
    "worker/test/include",
    "worker/test/src",
    "worker/Makefile",
    "worker/meson.build",
    "worker/meson_options.txt",
    "npm-scripts.js"
  ],
  "keywords": [
    "webrtc",
    "ortc",
    "sfu",
    "nodejs"
  ],
  "engines": {
    "node": ">=16"
  },
  "scripts": {
    "prepare": "node npm-scripts.js prepare",
    "postinstall": "node npm-scripts.js postinstall",
    "typescript:build": "node npm-scripts.js typescript:build",
    "typescript:watch": "node npm-scripts.js typescript:watch",
    "worker:build": "node npm-scripts.js worker:build",
    "lint": "npm run lint:node && npm run lint:worker",
    "lint:node": "node npm-scripts.js lint:node",
    "lint:worker": "node npm-scripts.js lint:worker",
    "format:worker": "node npm-scripts.js format:worker",
    "flatc": "npm run flatc:node && npm run flatc:worker",
    "flatc:node": "node npm-scripts.js flatc:node",
    "flatc:worker": "node npm-scripts.js flatc:worker",
    "test": "npm run test:node && npm run test:worker",
    "test:node": "node npm-scripts.js test:node",
    "test:worker": "node npm-scripts.js test:worker",
    "coverage:node": "node npm-scripts.js coverage:node",
    "install-deps:node": "node npm-scripts.js install-deps:node",
    "install-clang-tools": "node npm-scripts.js install-clang-tools",
    "release:check": "node npm-scripts.js release:check",
    "release": "node npm-scripts.js release"
  },
  "jest": {
    "verbose": true,
    "testEnvironment": "node",
    "testRegex": "node/src/tests/test-.*\\.ts",
    "transform": {
      "^.*\\.ts$": [
        "ts-jest",
        {
          "diagnostics": {
            "ignoreCodes": [
              "TS151001"
            ]
          }
        }
      ]
    },
    "moduleNameMapper": {
      "(.+)\\.js": "$1"
    },
    "cacheDirectory": ".cache/jest"
  },
  "dependencies": {
    "debug": "^4.3.4",
    "flatbuffers": "^22.11.23",
    "h264-profile-level-id": "^1.0.1",
    "supports-color": "^9.3.1",
    "uuid": "^9.0.0"
  },
  "devDependencies": {
    "@types/debug": "^4.1.7",
    "@types/jest": "^29.4.0",
    "@types/node": "^18.11.19",
    "@types/uuid": "^9.0.0",
    "@typescript-eslint/eslint-plugin": "^5.50.0",
    "@typescript-eslint/parser": "^5.50.0",
    "eslint": "^8.33.0",
    "eslint-plugin-jest": "^27.2.1",
    "jest": "^29.4.1",
    "open-cli": "^7.1.0",
    "pick-port": "^1.0.1",
    "sctp": "^1.0.0",
    "ts-jest": "^29.0.5",
    "tsc-watch": "^6.0.0",
    "typescript": "^4.9.5"
  }
}<|MERGE_RESOLUTION|>--- conflicted
+++ resolved
@@ -21,21 +21,8 @@
   "types": "node/lib/index.d.ts",
   "files": [
     "node/lib",
-<<<<<<< HEAD
-    "worker/Makefile",
-    "worker/meson.build",
-    "worker/meson_options.txt",
-    "worker/src",
-    "worker/include",
+    "worker/deps/libwebrtc",
     "worker/fbs",
-    "worker/test/src",
-    "worker/test/include",
-    "worker/fuzzer/src",
-    "worker/fuzzer/include",
-    "worker/subprojects/*.wrap",
-=======
->>>>>>> a19058dc
-    "worker/deps/libwebrtc",
     "worker/fuzzer/include",
     "worker/fuzzer/src",
     "worker/include",
