--- conflicted
+++ resolved
@@ -1,11 +1,6 @@
 {
-<<<<<<< HEAD
   "name": "@livelyvideo/mediasoup",
-  "version": "3.9.10-lv11-notranscode",
-=======
-  "name": "mediasoup",
-  "version": "3.10.5",
->>>>>>> 41e2f527
+  "version": "3.10.5-lv1-notranscode",
   "description": "Cutting Edge WebRTC Video Conferencing",
   "contributors": [
     "Iñaki Baz Castillo <ibc@aliax.net> (https://inakibaz.me)",
@@ -85,20 +80,12 @@
   },
   "devDependencies": {
     "@types/debug": "^4.1.7",
-<<<<<<< HEAD
     "@types/random-number": "^0.0.1",
     "@types/uuid": "^7.0.3",
-    "@typescript-eslint/eslint-plugin": "^5.20.0",
-    "@typescript-eslint/parser": "^5.20.0",
-    "eslint": "^8.13.0",
-    "eslint-plugin-jest": "^26.1.4",
-=======
-    "@types/uuid": "^8.3.4",
     "@typescript-eslint/eslint-plugin": "^5.30.6",
     "@typescript-eslint/parser": "^5.30.6",
     "eslint": "^8.20.0",
     "eslint-plugin-jest": "^26.6.0",
->>>>>>> 41e2f527
     "jest": "^27.5.1",
     "jest-tobetype": "^1.2.3",
     "open-cli": "^7.0.1",
