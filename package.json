{
  "name": "@livelyvideo/mediasoup",
<<<<<<< HEAD
  "version": "3.9.2-lv1-notranscode-mythilik.24",
=======
  "version": "3.9.2-lv2",
>>>>>>> b66a6ff9
  "description": "Cutting Edge WebRTC Video Conferencing",
  "contributors": [
    "Iñaki Baz Castillo <ibc@aliax.net> (https://inakibaz.me)",
    "José Luis Millán <jmillan@aliax.net> (https://github.com/jmillan)",
    "Nazar Mokynskyi (https://github.com/nazar-pc)"
  ],
  "homepage": "https://mediasoup.org",
  "license": "ISC",
  "publishConfig": {
    "always-auth": true,
    "registry": "https://npm.livelyvideo.tv"
  },
  "repository": {
    "type": "git",
    "private": true,
    "url": "https://github.com/LivelyVideo/mediasoup.git"
  },
  "main": "node/lib/index.js",
  "types": "node/lib/index.d.ts",
  "files": [
    "node/lib",
    "worker/deps/libwebrtc",
    "worker/fuzzer/include",
    "worker/fuzzer/src",
    "worker/include",
    "worker/scripts/*.py",
    "worker/scripts/*.sh",
    "worker/scripts/*.js",
    "worker/scripts/*.json",
    "worker/src",
    "worker/subprojects/packagefiles",
    "worker/subprojects/*.wrap",
    "worker/test/include",
    "worker/test/src",
    "worker/Makefile",
    "worker/meson.build",
    "npm-scripts.js"
  ],
  "keywords": [
    "webrtc",
    "ortc",
    "sfu",
    "nodejs"
  ],
  "engines": {
    "node": ">=12"
  },
  "scripts": {
    "install-clang-tools": "node npm-scripts.js install-clang-tools",
    "typescript:build": "node npm-scripts.js typescript:build",
    "typescript:watch": "node npm-scripts.js typescript:watch",
    "worker:build": "node npm-scripts.js worker:build",
    "livelystats:bingrep": "node npm-scripts.js livelystats:bingrep",
    "lint": "npm run lint:node && npm run lint:worker",
    "lint:node": "node npm-scripts.js lint:node",
    "lint:worker": "node npm-scripts.js lint:worker",
    "format:worker": "node npm-scripts.js format:worker",
    "test": "npm run test:node && npm run test:worker",
    "test:node": "npm run worker:build && node npm-scripts.js test:node",
    "test:worker": "node npm-scripts.js test:worker",
    "coverage": "npm run worker:build && node npm-scripts.js coverage",
    "postinstall": "node npm-scripts.js postinstall",
    "release": "node npm-scripts.js release"
  },
  "jest": {
    "verbose": true,
    "testEnvironment": "node",
    "testRegex": "node/tests/test.*\\.js"
  },
  "dependencies": {
    "@types/node": "^16.11.10",
    "debug": "^4.3.2",
    "h264-profile-level-id": "^1.0.1",
    "random-number": "^0.0.9",
    "supports-color": "^9.1.0",
    "uuid": "^7.0.3"
  },
  "devDependencies": {
    "@types/debug": "^4.1.7",
    "@types/random-number": "^0.0.1",
    "@types/uuid": "^7.0.3",
    "@typescript-eslint/eslint-plugin": "^5.4.0",
    "@typescript-eslint/parser": "^5.4.0",
    "eslint": "^8.3.0",
    "eslint-plugin-jest": "^25.3.0",
    "jest": "^27.3.1",
    "jest-tobetype": "^1.2.3",
    "open-cli": "^7.0.1",
    "pick-port": "^1.0.0",
    "sctp": "^1.0.0",
    "tsc-watch": "^4.5.0",
    "typescript": "^4.5.4"
  }
}<|MERGE_RESOLUTION|>--- conflicted
+++ resolved
@@ -1,10 +1,6 @@
 {
   "name": "@livelyvideo/mediasoup",
-<<<<<<< HEAD
-  "version": "3.9.2-lv1-notranscode-mythilik.24",
-=======
   "version": "3.9.2-lv2",
->>>>>>> b66a6ff9
   "description": "Cutting Edge WebRTC Video Conferencing",
   "contributors": [
     "Iñaki Baz Castillo <ibc@aliax.net> (https://inakibaz.me)",
