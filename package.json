{
<<<<<<< HEAD
  "name": "@livelyvideo/mediasoup",
  "version": "3.5.7-rtx2",
=======
  "name": "mediasoup",
  "version": "3.6.21",
>>>>>>> de1a44df
  "description": "Cutting Edge WebRTC Video Conferencing",
  "contributors": [
    "Iñaki Baz Castillo <ibc@aliax.net> (https://inakibaz.me)",
    "José Luis Millán <jmillan@aliax.net> (https://github.com/jmillan)"
  ],
  "homepage": "https://mediasoup.org",
  "license": "ISC",
  "publishConfig": {
    "always-auth": true,
    "registry": "https://npm.livelyvideo.tv"
  },
  "repository": {
    "type": "git",
    "private": true,
    "url": "https://github.com/LivelyVideo/mediasoup.git"
  },
  "main": "lib/index.js",
  "types": "lib/index.d.ts",
  "keywords": [
    "webrtc",
    "ortc",
    "sfu",
    "nodejs"
  ],
  "engines": {
    "node": ">=10"
  },
  "scripts": {
    "typescript:build": "node npm-scripts.js typescript:build",
    "typescript:watch": "node npm-scripts.js typescript:watch",
    "lint": "npm run lint:node && npm run lint:worker",
    "lint:node": "node npm-scripts.js lint:node",
    "lint:worker": "node npm-scripts.js lint:worker",
    "format:worker": "node npm-scripts.js format:worker",
    "test": "npm run test:node && npm run test:worker",
    "test:node": "npm run postinstall && node npm-scripts.js test:node",
    "test:worker": "node npm-scripts.js test:worker",
    "coverage": "npm run postinstall && node npm-scripts.js coverage",
    "postinstall": "node npm-scripts.js postinstall",
    "release": "node npm-scripts.js release"
  },
  "jest": {
    "verbose": true,
    "testEnvironment": "node",
    "testRegex": "test/test.*\\.js"
  },
  "dependencies": {
    "@types/node": "^14.10.1",
    "awaitqueue": "^2.2.3",
    "debug": "^4.1.1",
    "h264-profile-level-id": "^1.0.1",
    "netstring": "^0.3.0",
    "random-number": "^0.0.9",
    "supports-color": "^7.2.0",
    "uuid": "^8.3.0"
  },
  "devDependencies": {
    "@types/debug": "^4.1.5",
    "@types/random-number": "0.0.0",
    "@types/uuid": "^8.3.0",
    "@typescript-eslint/eslint-plugin": "^4.1.1",
    "@typescript-eslint/parser": "^4.1.1",
    "cross-env": "^7.0.2",
    "eslint": "^7.9.0",
    "eslint-plugin-jest": "^24.0.1",
    "gulp": "^4.0.2",
    "gulp-clang-format": "^1.0.27",
    "jest": "^26.4.2",
    "jest-tobetype": "^1.2.3",
    "open-cli": "^6.0.1",
    "sctp": "^1.0.0",
    "tsc-watch": "^4.2.9",
    "typescript": "~3.8.3"
  },
  "optionalDependencies": {
    "clang-tools-prebuilt": "^0.1.4"
  }
}
<|MERGE_RESOLUTION|>--- conflicted
+++ resolved
@@ -1,11 +1,6 @@
 {
-<<<<<<< HEAD
   "name": "@livelyvideo/mediasoup",
-  "version": "3.5.7-rtx2",
-=======
-  "name": "mediasoup",
-  "version": "3.6.21",
->>>>>>> de1a44df
+  "version": "3.6.21-rtx1",
   "description": "Cutting Edge WebRTC Video Conferencing",
   "contributors": [
     "Iñaki Baz Castillo <ibc@aliax.net> (https://inakibaz.me)",
