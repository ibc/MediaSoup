--- conflicted
+++ resolved
@@ -1,11 +1,6 @@
 {
-<<<<<<< HEAD
   "name": "@livelyvideo/mediasoup-v3",
   "version": "3.2.50",
-=======
-  "name": "mediasoup",
-  "version": "3.3.3",
->>>>>>> e6734b9c
   "description": "Cutting Edge WebRTC Video Conferencing",
   "contributors": [
     "Iñaki Baz Castillo <ibc@aliax.net> (https://inakibaz.me)",
