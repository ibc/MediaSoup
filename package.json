--- conflicted
+++ resolved
@@ -1,10 +1,6 @@
 {
   "name": "@livelyvideo/mediasoup",
-<<<<<<< HEAD
-  "version": "3.8.3-lv1-appdata15",
-=======
-  "version": "3.8.3-lv6",
->>>>>>> 2766ea1a
+  "version": "3.8.3-lv7",
   "description": "Cutting Edge WebRTC Video Conferencing",
   "contributors": [
     "Iñaki Baz Castillo <ibc@aliax.net> (https://inakibaz.me)",
