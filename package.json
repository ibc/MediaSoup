{
<<<<<<< HEAD
  "name": "@livelyvideo/mediasoup",
  "version": "3.6.34-lv3",
=======
  "name": "mediasoup",
  "version": "3.7.9",
>>>>>>> 8e687940
  "description": "Cutting Edge WebRTC Video Conferencing",
  "contributors": [
    "Iñaki Baz Castillo <ibc@aliax.net> (https://inakibaz.me)",
    "José Luis Millán <jmillan@aliax.net> (https://github.com/jmillan)"
  ],
  "homepage": "https://mediasoup.org",
  "license": "ISC",
  "publishConfig": {
    "always-auth": true,
    "registry": "https://npm.livelyvideo.tv"
  },
  "repository": {
    "type": "git",
    "private": true,
    "url": "https://github.com/LivelyVideo/mediasoup.git"
  },
  "main": "lib/index.js",
  "types": "lib/index.d.ts",
  "keywords": [
    "webrtc",
    "ortc",
    "sfu",
    "nodejs"
  ],
  "engines": {
    "node": ">=10"
  },
  "scripts": {
    "typescript:build": "node npm-scripts.js typescript:build",
    "typescript:watch": "node npm-scripts.js typescript:watch",
    "lint": "npm run lint:node && npm run lint:worker",
    "lint:node": "node npm-scripts.js lint:node",
    "lint:worker": "node npm-scripts.js lint:worker",
    "format:worker": "node npm-scripts.js format:worker",
    "test": "npm run test:node && npm run test:worker",
    "test:node": "npm run postinstall && node npm-scripts.js test:node",
    "test:worker": "node npm-scripts.js test:worker",
    "coverage": "npm run postinstall && node npm-scripts.js coverage",
    "postinstall": "node npm-scripts.js postinstall",
    "release": "node npm-scripts.js release"
  },
  "jest": {
    "verbose": true,
    "testEnvironment": "node",
    "testRegex": "test/test.*\\.js"
  },
  "dependencies": {
    "@types/node": "^14.14.43",
    "awaitqueue": "^2.3.3",
    "debug": "^4.3.1",
    "h264-profile-level-id": "^1.0.1",
    "netstring": "^0.3.0",
    "random-number": "^0.0.9",
    "supports-color": "^8.1.1",
    "uuid": "^8.3.2"
  },
  "devDependencies": {
    "@types/debug": "^4.1.5",
    "@types/random-number": "0.0.0",
    "@types/uuid": "^8.3.0",
    "@typescript-eslint/eslint-plugin": "^4.25.0",
    "@typescript-eslint/parser": "^4.25.0",
    "cross-env": "^7.0.3",
    "eslint": "^7.27.0",
    "eslint-plugin-jest": "^24.3.6",
    "gulp": "^4.0.2",
    "gulp-clang-format": "^1.0.27",
    "jest": "^27.0.3",
    "jest-tobetype": "^1.2.3",
    "open-cli": "^6.0.1",
    "sctp": "^1.0.0",
    "tsc-watch": "^4.4.0",
    "typescript": "~3.8.3"
  },
  "optionalDependencies": {
    "clang-tools-prebuilt": "^0.1.4"
  }
}
<|MERGE_RESOLUTION|>--- conflicted
+++ resolved
@@ -1,11 +1,6 @@
 {
-<<<<<<< HEAD
   "name": "@livelyvideo/mediasoup",
-  "version": "3.6.34-lv3",
-=======
-  "name": "mediasoup",
-  "version": "3.7.9",
->>>>>>> 8e687940
+  "version": "3.7.9-lv1",
   "description": "Cutting Edge WebRTC Video Conferencing",
   "contributors": [
     "Iñaki Baz Castillo <ibc@aliax.net> (https://inakibaz.me)",
