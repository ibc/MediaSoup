{
  "name": "@livelyvideo/mediasoup",
<<<<<<< HEAD
  "version": "3.9.2-lv1",
=======
  "version": "3.9.0-lv4-notranscode-mariat63",
>>>>>>> b588444f
  "description": "Cutting Edge WebRTC Video Conferencing",
  "contributors": [
    "Iñaki Baz Castillo <ibc@aliax.net> (https://inakibaz.me)",
    "José Luis Millán <jmillan@aliax.net> (https://github.com/jmillan)",
    "Nazar Mokynskyi (https://github.com/nazar-pc)"
  ],
  "homepage": "https://mediasoup.org",
  "license": "ISC",
  "publishConfig": {
    "always-auth": true,
    "registry": "https://npm.livelyvideo.tv"
  },
  "repository": {
    "type": "git",
    "private": true,
    "url": "https://github.com/LivelyVideo/mediasoup.git"
  },
  "main": "node/lib/index.js",
  "types": "node/lib/index.d.ts",
  "files": [
    "node/lib",
    "worker/deps/libwebrtc",
    "worker/fuzzer/include",
    "worker/fuzzer/src",
    "worker/include",
    "worker/scripts/*.py",
    "worker/scripts/*.sh",
    "worker/scripts/*.js",
    "worker/scripts/*.json",
    "worker/src",
    "worker/subprojects/packagefiles",
    "worker/subprojects/*.wrap",
    "worker/test/include",
    "worker/test/src",
    "worker/Makefile",
    "worker/meson.build",
    "npm-scripts.js"
  ],
  "keywords": [
    "webrtc",
    "ortc",
    "sfu",
    "nodejs"
  ],
  "engines": {
    "node": ">=12"
  },
  "scripts": {
    "install-clang-tools": "node npm-scripts.js install-clang-tools",
    "typescript:build": "node npm-scripts.js typescript:build",
    "typescript:watch": "node npm-scripts.js typescript:watch",
    "worker:build": "node npm-scripts.js worker:build",
    "livelystats:bingrep": "node npm-scripts.js livelystats:bingrep",
    "lint": "npm run lint:node && npm run lint:worker",
    "lint:node": "node npm-scripts.js lint:node",
    "lint:worker": "node npm-scripts.js lint:worker",
    "format:worker": "node npm-scripts.js format:worker",
    "test": "npm run test:node && npm run test:worker",
    "test:node": "npm run worker:build && node npm-scripts.js test:node",
    "test:worker": "node npm-scripts.js test:worker",
    "coverage": "npm run worker:build && node npm-scripts.js coverage",
    "postinstall": "node npm-scripts.js postinstall",
    "release": "node npm-scripts.js release"
  },
  "jest": {
    "verbose": true,
    "testEnvironment": "node",
    "testRegex": "node/tests/test.*\\.js"
  },
  "dependencies": {
    "@types/node": "^16.11.10",
    "debug": "^4.3.2",
    "h264-profile-level-id": "^1.0.1",
    "random-number": "^0.0.9",
<<<<<<< HEAD
    "supports-color": "^9.1.0",
=======
    "supports-color": "^9.0.2",
    "tsc": "^2.0.3",
>>>>>>> b588444f
    "uuid": "^7.0.3"
  },
  "devDependencies": {
    "@types/debug": "^4.1.7",
    "@types/random-number": "^0.0.1",
    "@types/uuid": "^7.0.3",
    "@typescript-eslint/eslint-plugin": "^5.4.0",
    "@typescript-eslint/parser": "^5.4.0",
    "eslint": "^8.3.0",
    "eslint-plugin-jest": "^25.3.0",
    "jest": "^27.3.1",
    "jest-tobetype": "^1.2.3",
    "open-cli": "^7.0.1",
    "pick-port": "^1.0.0",
    "sctp": "^1.0.0",
    "tsc-watch": "^4.5.0",
<<<<<<< HEAD
    "typescript": "^4.5.2"
=======
    "typescript": "^3.9.10"
>>>>>>> b588444f
  }
}<|MERGE_RESOLUTION|>--- conflicted
+++ resolved
@@ -1,10 +1,6 @@
 {
   "name": "@livelyvideo/mediasoup",
-<<<<<<< HEAD
-  "version": "3.9.2-lv1",
-=======
-  "version": "3.9.0-lv4-notranscode-mariat63",
->>>>>>> b588444f
+  "version": "3.9.2-lv2",
   "description": "Cutting Edge WebRTC Video Conferencing",
   "contributors": [
     "Iñaki Baz Castillo <ibc@aliax.net> (https://inakibaz.me)",
@@ -79,12 +75,7 @@
     "debug": "^4.3.2",
     "h264-profile-level-id": "^1.0.1",
     "random-number": "^0.0.9",
-<<<<<<< HEAD
     "supports-color": "^9.1.0",
-=======
-    "supports-color": "^9.0.2",
-    "tsc": "^2.0.3",
->>>>>>> b588444f
     "uuid": "^7.0.3"
   },
   "devDependencies": {
@@ -101,10 +92,6 @@
     "pick-port": "^1.0.0",
     "sctp": "^1.0.0",
     "tsc-watch": "^4.5.0",
-<<<<<<< HEAD
     "typescript": "^4.5.2"
-=======
-    "typescript": "^3.9.10"
->>>>>>> b588444f
   }
 }