--- conflicted
+++ resolved
@@ -281,8 +281,6 @@
     close: BagOnce<Box<dyn FnOnce() + Send>>,
 }
 
-<<<<<<< HEAD
-=======
 #[derive(Debug, Deserialize)]
 #[serde(tag = "event", rename_all = "lowercase", content = "data")]
 enum Notification {
@@ -326,7 +324,6 @@
     }
 }
 
->>>>>>> 67dd174f
 struct Inner {
     id: TransportId,
     next_mid_for_consumers: AtomicUsize,
@@ -619,25 +616,6 @@
             let handlers = Arc::clone(&handlers);
             let data = Arc::clone(&data);
 
-<<<<<<< HEAD
-            channel.subscribe_to_fbs_notifications(
-                id.into(),
-                move |notification| match notification.event().unwrap() {
-                    notification::Event::TransportSctpStateChange => {
-                        let Ok(Some(notification::BodyRef::TransportSctpStateChangeNotification(
-                            body,
-                        ))) = notification.body()
-                        else {
-                            panic!("Wrong message from worker: {notification:?}");
-                        };
-
-                        let sctp_state = SctpState::from_fbs(&body.sctp_state().unwrap());
-
-                        data.sctp_state.lock().replace(sctp_state);
-                        handlers.sctp_state_change.call(|callback| {
-                            callback(sctp_state);
-                        });
-=======
             channel.subscribe_to_fbs_notifications(id.into(), move |notification| {
                 match Notification::from_fbs(notification) {
                     Ok(notification) => match notification {
@@ -654,24 +632,9 @@
                     },
                     Err(error) => {
                         error!("Failed to parse notification: {}", error);
->>>>>>> 67dd174f
                     }
-                    notification::Event::TransportTrace => {
-                        let Ok(Some(notification::BodyRef::TransportTraceNotification(body))) =
-                            notification.body()
-                        else {
-                            panic!("Wrong message from worker: {notification:?}");
-                        };
-
-                        let trace_event_data =
-                            transport::TraceNotification::try_from(body).unwrap();
-                        handlers
-                            .trace
-                            .call_simple(&TransportTraceEventData::from_fbs(trace_event_data));
-                    }
-                    _ => unimplemented!(),
-                },
-            )
+                }
+            })
         };
 
         let next_mid_for_consumers = AtomicUsize::default();
