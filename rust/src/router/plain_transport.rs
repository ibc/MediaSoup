--- conflicted
+++ resolved
@@ -323,8 +323,6 @@
     close: BagOnce<Box<dyn FnOnce() + Send>>,
 }
 
-<<<<<<< HEAD
-=======
 #[derive(Debug, Deserialize)]
 #[serde(tag = "event", rename_all = "lowercase", content = "data")]
 enum Notification {
@@ -397,7 +395,7 @@
         }
     }
 }
->>>>>>> 67dd174f
+
 struct Inner {
     id: TransportId,
     next_mid_for_consumers: AtomicUsize,
@@ -683,79 +681,35 @@
             let handlers = Arc::clone(&handlers);
             let data = Arc::clone(&data);
 
-<<<<<<< HEAD
-            channel.subscribe_to_fbs_notifications(
-                id.into(),
-                move |notification| match notification.event().unwrap() {
-                    notification::Event::PlaintransportTuple => {
-                        let Ok(Some(notification::BodyRef::PlainTransportTupleNotification(body))) =
-                            notification.body()
-                        else {
-                            panic!("Wrong message from worker: {notification:?}");
-                        };
-=======
             channel.subscribe_to_fbs_notifications(id.into(), move |notification| {
                 match Notification::from_fbs(notification) {
                     Ok(notification) => match notification {
                         Notification::Tuple { tuple } => {
                             *data.tuple.lock() = tuple;
->>>>>>> 67dd174f
-
-                        let tuple = transport::Tuple::try_from(body.tuple().unwrap()).unwrap();
-
-                        *data.tuple.lock() = TransportTuple::from_fbs(&tuple);
-
-                        handlers
-                            .tuple
-                            .call_simple(&TransportTuple::from_fbs(&tuple));
+
+                            handlers.tuple.call_simple(&tuple);
+                        }
+                        Notification::RtcpTuple { rtcp_tuple } => {
+                            data.rtcp_tuple.lock().replace(rtcp_tuple);
+
+                            handlers.rtcp_tuple.call_simple(&rtcp_tuple);
+                        }
+                        Notification::SctpStateChange { sctp_state } => {
+                            data.sctp_state.lock().replace(sctp_state);
+
+                            handlers.sctp_state_change.call(|callback| {
+                                callback(sctp_state);
+                            });
+                        }
+                        Notification::Trace(trace_event_data) => {
+                            handlers.trace.call_simple(&trace_event_data);
+                        }
+                    },
+                    Err(error) => {
+                        error!("Failed to parse notification: {}", error);
                     }
-                    notification::Event::PlaintransportRtcpTuple => {
-                        let Ok(Some(notification::BodyRef::PlainTransportRtcpTupleNotification(
-                            body,
-                        ))) = notification.body()
-                        else {
-                            panic!("Wrong message from worker: {notification:?}");
-                        };
-
-                        let tuple = transport::Tuple::try_from(body.tuple().unwrap()).unwrap();
-
-                        *data.rtcp_tuple.lock() = Some(TransportTuple::from_fbs(&tuple));
-
-                        handlers
-                            .rtcp_tuple
-                            .call_simple(&TransportTuple::from_fbs(&tuple));
-                    }
-                    notification::Event::TransportSctpStateChange => {
-                        let Ok(Some(notification::BodyRef::TransportSctpStateChangeNotification(
-                            body,
-                        ))) = notification.body()
-                        else {
-                            panic!("Wrong message from worker: {notification:?}");
-                        };
-
-                        let sctp_state = SctpState::from_fbs(&body.sctp_state().unwrap());
-
-                        data.sctp_state.lock().replace(sctp_state);
-                        handlers.sctp_state_change.call(|callback| {
-                            callback(sctp_state);
-                        });
-                    }
-                    notification::Event::TransportTrace => {
-                        let Ok(Some(notification::BodyRef::TransportTraceNotification(body))) =
-                            notification.body()
-                        else {
-                            panic!("Wrong message from worker: {notification:?}");
-                        };
-
-                        let trace_event_data =
-                            transport::TraceNotification::try_from(body).unwrap();
-                        handlers
-                            .trace
-                            .call_simple(&TransportTraceEventData::from_fbs(trace_event_data));
-                    }
-                    _ => unimplemented!(),
-                },
-            )
+                }
+            })
         };
 
         let next_mid_for_consumers = AtomicUsize::default();
