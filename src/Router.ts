--- conflicted
+++ resolved
@@ -2,20 +2,6 @@
 import { Logger } from './Logger';
 import { EnhancedEventEmitter } from './EnhancedEventEmitter';
 import * as ortc from './ortc';
-<<<<<<< HEAD
-import Channel from './Channel';
-import Transport, { TransportListenIp } from './Transport';
-import WebRtcTransport, { WebRtcTransportOptions } from './WebRtcTransport';
-import PlainRtpTransport, { PlainRtpTransportOptions } from './PlainRtpTransport';
-import PipeTransport, { PipeTransportOptions } from './PipeTransport';
-import ShmTransport, { ShmTransportOptions } from './ShmTransport';
-import Producer from './Producer';
-import Consumer from './Consumer';
-import DataProducer from './DataProducer';
-import DataConsumer from './DataConsumer';
-import RtpObserver from './RtpObserver';
-import AudioLevelObserver, { AudioLevelObserverOptions } from './AudioLevelObserver';
-=======
 import { Channel } from './Channel';
 import { Transport, TransportListenIp } from './Transport';
 import { WebRtcTransport, WebRtcTransportOptions } from './WebRtcTransport';
@@ -27,9 +13,9 @@
 import { DataConsumer } from './DataConsumer';
 import { RtpObserver } from './RtpObserver';
 import { AudioLevelObserver, AudioLevelObserverOptions } from './AudioLevelObserver';
->>>>>>> 10631d91
 import { RtpCapabilities, RtpCodecCapability } from './RtpParameters';
 import { NumSctpStreams } from './SctpParameters';
+import { ShmTransport, ShmTransportOptions } from './ShmTransport';
 
 export interface RouterOptions
 {
