--- conflicted
+++ resolved
@@ -11,14 +11,10 @@
 
 ENV MEDIASOUP_LOCAL_DEV="true"
 ENV KEEP_BUILD_ARTIFACTS="1"
-<<<<<<< HEAD
 # Disable liburing due to this bug:
 # https://github.com/versatica/mediasoup/issues/1334
 ENV MESON_ARGS="-Dms_disable_liburing=true"
 
-=======
->>>>>>> 780bd7a3
-
 WORKDIR /mediasoup
 
 CMD ["ash"]