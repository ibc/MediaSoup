--- conflicted
+++ resolved
@@ -83,7 +83,10 @@
     void InitializeShmWriterCtx(std::string shm, std::string log, int level, int stdio);
     void CloseShmWriterCtx();
 
-<<<<<<< HEAD
+    std::string StreamName() const { return this->stream_name; }
+    std::string LogName() const { return this->log_name; }
+    ShmWriterStatus Status() const { return this->wrt_status; }
+
     bool CanWrite() const;
     void SetListener(DepLibSfuShm::ShmCtx::Listener* l) { this->listener = l; }
 
@@ -101,26 +104,6 @@
 
     void WriteRtpDataToShm(Media type, sfushm_av_frame_frag_t* data, bool isChunkFragment = false);
     void WriteRtcpSenderReportTs(uint64_t lastSenderReportNtpMs, uint32_t lastSenderReporTs, Media kind);
-=======
-    std::string StreamName() const { return this->stream_name; }
-    std::string LogName() const { return this->log_name; }
-    ShmWriterStatus Status() const { return this->wrt_status; } // (this->wrt_ctx != nullptr ? this->wrt_status : SHM_WRT_UNDEFINED); }
-    uint32_t AudioSsrc() const { return (this->wrt_init.conf.channels[0].audio == 1) ? this->wrt_init.conf.channels[0].ssrc : 0; }
-    uint32_t VideoSsrc() const { return (this->wrt_init.conf.channels[1].video == 1) ? this->wrt_init.conf.channels[1].ssrc : 0; }
-        
-    ShmWriterStatus SetSsrcInShmConf(uint32_t ssrc, DepLibSfuShm::ShmChunkType kind);
-
-    uint64_t AdjustPktTs(uint64_t ts, DepLibSfuShm::ShmChunkType kind);
-    uint64_t AdjustPktSeq(uint64_t seq, DepLibSfuShm::ShmChunkType kind);
-    void UpdatePktStat(uint64_t seq, uint64_t ts, DepLibSfuShm::ShmChunkType kind);
-    bool IsSeqUnset(DepLibSfuShm::ShmChunkType kind) const;
-    bool IsTsUnset(DepLibSfuShm::ShmChunkType kind) const;    
-    uint64_t LastTs(DepLibSfuShm::ShmChunkType kind) const;
-    uint64_t LastSeq(DepLibSfuShm::ShmChunkType kind) const;
-
-    int WriteChunk(sfushm_av_frame_frag_t* data, DepLibSfuShm::ShmChunkType kind = DepLibSfuShm::ShmChunkType::UNDEFINED, uint32_t ssrc = 0);
-    int WriteRtcpSenderReportTs(uint64_t lastSenderReportNtpMs, uint32_t lastSenderReporTs, DepLibSfuShm::ShmChunkType kind);
->>>>>>> bcccb3f5
     int WriteStreamMeta(std::string metadata, std::string shm);
     void WriteVideoOrientation(uint16_t rotation);
 
