--- conflicted
+++ resolved
@@ -10,13 +10,10 @@
 	{
 	public:
 		DirectTransport(
-<<<<<<< HEAD
+		  RTC::Shared* shared,
 		  const std::string& id,
 		  RTC::Transport::Listener* listener,
 		  const FBS::DirectTransport::DirectTransportOptions* options);
-=======
-		  RTC::Shared* shared, const std::string& id, RTC::Transport::Listener* listener, json& data);
->>>>>>> c8a71130
 		~DirectTransport() override;
 
 	public:
