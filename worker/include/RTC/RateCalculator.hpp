--- conflicted
+++ resolved
@@ -33,20 +33,10 @@
 		{
 			return this->bytes;
 		}
-<<<<<<< HEAD
-		void Reset()
-		{
-			uint64_t nowMs = DepLibUV::GetTimeMs();
-
-			Reset(nowMs);
-		}
-		void Reset(uint64_t nowMs)
-=======
 
 	private:
 		void RemoveOldData(uint64_t nowMs);
 		void Reset()
->>>>>>> c424d3d5
 		{
 			this->buffer.reset(new BufferItem[this->windowItems]);
 			this->newestItemStartTime = 0u;
@@ -57,9 +47,6 @@
 			this->lastRate            = 0u;
 			this->lastTime            = 0u;
 		}
-
-	private:
-		void RemoveOldData(uint64_t nowMs);
 
 	private:
 		struct BufferItem
