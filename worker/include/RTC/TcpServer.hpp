#ifndef MS_RTC_TCP_SERVER_HPP
#define MS_RTC_TCP_SERVER_HPP

#include "common.hpp"
#include "RTC/TcpConnection.hpp"
#include "handles/TcpConnection.hpp"
#include "handles/TcpServer.hpp"
#include <string>

namespace RTC
{
	class TcpServer : public ::TcpServer
	{
	public:
		class Listener
		{
		public:
<<<<<<< HEAD
			virtual void OnTcpConnectionClosed(RTC::TcpServer* tcpServer, RTC::TcpConnection* connection) = 0;
=======
			virtual void OnRtcTcpConnectionClosed(
			  RTC::TcpServer* tcpServer, RTC::TcpConnection* connection) = 0;
>>>>>>> 2c1f123a
		};

	public:
		TcpServer(Listener* listener, RTC::TcpConnection::Listener* connListener, std::string& ip);
		~TcpServer() override;

		/* Pure virtual methods inherited from ::TcpServer. */
	public:
		void UserOnTcpConnectionAlloc(::TcpConnection** connection) override;
		bool UserOnNewTcpConnection(::TcpConnection* connection) override;
		void UserOnTcpConnectionClosed(::TcpConnection* connection) override;

	private:
		// Passed by argument.
		Listener* listener{ nullptr };
		RTC::TcpConnection::Listener* connListener{ nullptr };
	};
} // namespace RTC

#endif<|MERGE_RESOLUTION|>--- conflicted
+++ resolved
@@ -15,12 +15,8 @@
 		class Listener
 		{
 		public:
-<<<<<<< HEAD
-			virtual void OnTcpConnectionClosed(RTC::TcpServer* tcpServer, RTC::TcpConnection* connection) = 0;
-=======
 			virtual void OnRtcTcpConnectionClosed(
 			  RTC::TcpServer* tcpServer, RTC::TcpConnection* connection) = 0;
->>>>>>> 2c1f123a
 		};
 
 	public:
