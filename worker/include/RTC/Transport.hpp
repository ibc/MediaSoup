--- conflicted
+++ resolved
@@ -36,16 +36,12 @@
 	                  public RTC::Consumer::Listener,
 	                  public RTC::DataProducer::Listener,
 	                  public RTC::DataConsumer::Listener,
-<<<<<<< HEAD
-	                  public RTC::SctpAssociation::Listener,      
-=======
 	                  public RTC::SctpAssociation::Listener,
 	                  public RTC::TransportCongestionControlClient::Listener,
 	                  public RTC::TransportCongestionControlServer::Listener,
 #ifdef ENABLE_RTC_SENDER_BANDWIDTH_ESTIMATOR
 	                  public RTC::SenderBandwidthEstimator::Listener,
 #endif
->>>>>>> e6734b9c
 	                  public Timer::Listener
 	{
 	protected:
