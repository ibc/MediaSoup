--- conflicted
+++ resolved
@@ -39,14 +39,11 @@
 		};
 
 	public:
-<<<<<<< HEAD
 		WebRtcServer(
+		  RTC::Shared* shared,
 		  const std::string& id,
 		  const flatbuffers::Vector<flatbuffers::Offset<FBS::WebRtcServer::WebRtcServerListenInfo>>*
 		    listenInfos);
-=======
-		WebRtcServer(RTC::Shared* shared, const std::string& id, json& data);
->>>>>>> c8a71130
 		~WebRtcServer();
 
 	public:
