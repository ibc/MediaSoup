#ifndef MS_RTC_WEBRTC_TRANSPORT_HPP
#define MS_RTC_WEBRTC_TRANSPORT_HPP

#include "RTC/DtlsTransport.hpp"
#include "RTC/IceCandidate.hpp"
#include "RTC/IceServer.hpp"
#include "RTC/SrtpSession.hpp"
#include "RTC/StunPacket.hpp"
#include "RTC/TcpConnection.hpp"
#include "RTC/TcpServer.hpp"
#include "RTC/Transport.hpp"
#include "RTC/TransportTuple.hpp"
#include "RTC/UdpSocket.hpp"
#include <vector>

namespace RTC
{
	class WebRtcTransport : public RTC::Transport,
	                        public RTC::UdpSocket::Listener,
	                        public RTC::TcpServer::Listener,
	                        public RTC::TcpConnection::Listener,
	                        public RTC::IceServer::Listener,
	                        public RTC::DtlsTransport::Listener
	{
	private:
		struct ListenIp
		{
			std::string ip;
			std::string announcedIp;
		};

	public:
		WebRtcTransport(const std::string& id, RTC::Transport::Listener* listener, json& data);
		~WebRtcTransport() override;

	public:
		void FillJson(json& jsonObject) const override;
		void FillJsonStats(json& jsonArray) override;
		void HandleRequest(Channel::Request* request) override;

	private:
		bool IsConnected() const override;
		void MayRunDtlsTransport();
		void SendRtpPacket(RTC::RtpPacket* packet) override;
		void SendRtcpPacket(RTC::RTCP::Packet* packet) override;
		void SendRtcpCompoundPacket(RTC::RTCP::CompoundPacket* packet) override;
		void SendSctpData(const uint8_t* data, size_t len) override;
		void OnPacketReceived(RTC::TransportTuple* tuple, const uint8_t* data, size_t len);
		void OnStunDataReceived(RTC::TransportTuple* tuple, const uint8_t* data, size_t len);
		void OnDtlsDataReceived(const RTC::TransportTuple* tuple, const uint8_t* data, size_t len);
		void OnRtpDataReceived(RTC::TransportTuple* tuple, const uint8_t* data, size_t len);
		void OnRtcpDataReceived(RTC::TransportTuple* tuple, const uint8_t* data, size_t len);

		/* Pure virtual methods inherited from RTC::UdpSocket::Listener. */
	public:
		void OnUdpSocketPacketReceived(
		  RTC::UdpSocket* socket, const uint8_t* data, size_t len, const struct sockaddr* remoteAddr) override;

		/* Pure virtual methods inherited from RTC::TcpServer::Listener. */
	public:
<<<<<<< HEAD
		void OnTcpConnectionClosed(RTC::TcpServer* tcpServer, RTC::TcpConnection* connection) override;
=======
		void OnRtcTcpConnectionClosed(RTC::TcpServer* tcpServer, RTC::TcpConnection* connection) override;
>>>>>>> 2c1f123a

		/* Pure virtual methods inherited from RTC::TcpConnection::Listener. */
	public:
		void OnTcpConnectionPacketReceived(
		  RTC::TcpConnection* connection, const uint8_t* data, size_t len) override;

		/* Pure virtual methods inherited from RTC::IceServer::Listener. */
	public:
		void OnIceServerSendStunPacket(
		  const RTC::IceServer* iceServer,
		  const RTC::StunPacket* packet,
		  RTC::TransportTuple* tuple) override;
		void OnIceServerSelectedTuple(const RTC::IceServer* iceServer, RTC::TransportTuple* tuple) override;
		void OnIceServerConnected(const RTC::IceServer* iceServer) override;
		void OnIceServerCompleted(const RTC::IceServer* iceServer) override;
		void OnIceServerDisconnected(const RTC::IceServer* iceServer) override;

		/* Pure virtual methods inherited from RTC::DtlsTransport::Listener. */
	public:
		void OnDtlsTransportConnecting(const RTC::DtlsTransport* dtlsTransport) override;
		void OnDtlsTransportConnected(
		  const RTC::DtlsTransport* dtlsTransport,
		  RTC::SrtpSession::Profile srtpProfile,
		  uint8_t* srtpLocalKey,
		  size_t srtpLocalKeyLen,
		  uint8_t* srtpRemoteKey,
		  size_t srtpRemoteKeyLen,
		  std::string& remoteCert) override;
		void OnDtlsTransportFailed(const RTC::DtlsTransport* dtlsTransport) override;
		void OnDtlsTransportClosed(const RTC::DtlsTransport* dtlsTransport) override;
		void OnDtlsTransportSendData(
		  const RTC::DtlsTransport* dtlsTransport, const uint8_t* data, size_t len) override;
		void OnDtlsTransportApplicationDataReceived(
		  const RTC::DtlsTransport* dtlsTransport, const uint8_t* data, size_t len) override;

	private:
		// Allocated by this.
		RTC::IceServer* iceServer{ nullptr };
		// Map of UdpSocket/TcpServer and local announced IP (if any).
		std::unordered_map<RTC::UdpSocket*, std::string> udpSockets;
		std::unordered_map<RTC::TcpServer*, std::string> tcpServers;
		RTC::DtlsTransport* dtlsTransport{ nullptr };
		RTC::SrtpSession* srtpRecvSession{ nullptr };
		RTC::SrtpSession* srtpSendSession{ nullptr };
		// Others.
		bool connectCalled{ false }; // Whether connect() was succesfully called.
		std::vector<RTC::IceCandidate> iceCandidates;
		RTC::TransportTuple* iceSelectedTuple{ nullptr };
		RTC::DtlsTransport::Role dtlsRole{ RTC::DtlsTransport::Role::AUTO };
	};
} // namespace RTC

#endif<|MERGE_RESOLUTION|>--- conflicted
+++ resolved
@@ -58,11 +58,7 @@
 
 		/* Pure virtual methods inherited from RTC::TcpServer::Listener. */
 	public:
-<<<<<<< HEAD
-		void OnTcpConnectionClosed(RTC::TcpServer* tcpServer, RTC::TcpConnection* connection) override;
-=======
 		void OnRtcTcpConnectionClosed(RTC::TcpServer* tcpServer, RTC::TcpConnection* connection) override;
->>>>>>> 2c1f123a
 
 		/* Pure virtual methods inherited from RTC::TcpConnection::Listener. */
 	public:
