--- conflicted
+++ resolved
@@ -246,8 +246,6 @@
   link_whole: link_whole,
 )
 
-<<<<<<< HEAD
-=======
 # executable(
 #  'mediasoup-worker',
 #  build_by_default: true,
@@ -279,7 +277,6 @@
   '-DSTREAM_SHM_MAX_CHANNELS=10',
 ]
 
->>>>>>> b66a6ff9
 executable(
   'mediasoup-worker',
   build_by_default: true,
