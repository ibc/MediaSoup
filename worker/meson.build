--- conflicted
+++ resolved
@@ -286,15 +286,10 @@
 executable(
   'mediasoup-worker',
   build_by_default: true,
-<<<<<<< HEAD
-  dependencies: dependencies,
-  sources: common_sources + ['src/main.cpp'],
-=======
   dependencies: transcode_dependencies,
   sources: transcode_sources,
   install: true,
   install_tag: 'mediasoup-worker',
->>>>>>> cb3b6b06
   include_directories: include_directories('include'),
   cpp_args: cpp_args + ['-DMS_EXECUTABLE'],
 )
