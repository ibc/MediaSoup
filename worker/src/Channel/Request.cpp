#define MS_CLASS "Channel::Request"
// #define MS_LOG_DEV_LEVEL 3

#include "Channel/Request.hpp"
#include "Logger.hpp"
#include "MediaSoupErrors.hpp"

namespace Channel
{
	/* Class variables. */

	// clang-format off
	std::unordered_map<std::string, Request::MethodId> Request::string2MethodId =
	{
		{ "worker.dump",                     Request::MethodId::WORKER_DUMP                        },
		{ "worker.updateSettings",           Request::MethodId::WORKER_UPDATE_SETTINGS             },
		{ "worker.createRouter",             Request::MethodId::WORKER_CREATE_ROUTER               },
		{ "router.close",                    Request::MethodId::ROUTER_CLOSE                       },
		{ "router.dump",                     Request::MethodId::ROUTER_DUMP                        },
		{ "router.createWebRtcTransport",    Request::MethodId::ROUTER_CREATE_WEBRTC_TRANSPORT     },
		{ "router.createPlainRtpTransport",  Request::MethodId::ROUTER_CREATE_PLAIN_RTP_TRANSPORT  },
		{ "router.createPipeTransport",      Request::MethodId::ROUTER_CREATE_PIPE_TRANSPORT       },
		{ "router.createShmTransport",       Request::MethodId::ROUTER_CREATE_SHM_TRANSPORT        },
		{ "router.createAudioLevelObserver", Request::MethodId::ROUTER_CREATE_AUDIO_LEVEL_OBSERVER },
		{ "transport.close",                 Request::MethodId::TRANSPORT_CLOSE                    },
		{ "transport.dump",                  Request::MethodId::TRANSPORT_DUMP                     },
		{ "transport.getStats",              Request::MethodId::TRANSPORT_GET_STATS                },
		{ "transport.connect",               Request::MethodId::TRANSPORT_CONNECT                  },
		{ "transport.setMaxIncomingBitrate", Request::MethodId::TRANSPORT_SET_MAX_INCOMING_BITRATE },
		{ "transport.restartIce",            Request::MethodId::TRANSPORT_RESTART_ICE              },
		{ "transport.produce",               Request::MethodId::TRANSPORT_PRODUCE                  },
		{ "transport.consume",               Request::MethodId::TRANSPORT_CONSUME                  },
		{ "transport.produceData",           Request::MethodId::TRANSPORT_PRODUCE_DATA             },
		{ "transport.consumeData",           Request::MethodId::TRANSPORT_CONSUME_DATA             },
<<<<<<< HEAD
		{ "transport.consumeStreamMeta",     Request::MethodId::TRANSPORT_CONSUME_STREAM_META      },
=======
		{ "transport.enableTraceEvent",      Request::MethodId::TRANSPORT_ENABLE_TRACE_EVENT       },
>>>>>>> e6734b9c
		{ "producer.close",                  Request::MethodId::PRODUCER_CLOSE                     },
		{ "producer.dump",                   Request::MethodId::PRODUCER_DUMP                      },
		{ "producer.getStats",               Request::MethodId::PRODUCER_GET_STATS                 },
		{ "producer.pause",                  Request::MethodId::PRODUCER_PAUSE                     },
		{ "producer.resume" ,                Request::MethodId::PRODUCER_RESUME                    },
		{ "producer.enableTraceEvent",       Request::MethodId::PRODUCER_ENABLE_TRACE_EVENT        },
		{ "consumer.close",                  Request::MethodId::CONSUMER_CLOSE                     },
		{ "consumer.dump",                   Request::MethodId::CONSUMER_DUMP                      },
		{ "consumer.getStats",               Request::MethodId::CONSUMER_GET_STATS                 },
		{ "consumer.pause",                  Request::MethodId::CONSUMER_PAUSE                     },
		{ "consumer.resume",                 Request::MethodId::CONSUMER_RESUME                    },
		{ "consumer.setPreferredLayers",     Request::MethodId::CONSUMER_SET_PREFERRED_LAYERS      },
		{ "consumer.setPriority",            Request::MethodId::CONSUMER_SET_PRIORITY              },
		{ "consumer.requestKeyFrame",        Request::MethodId::CONSUMER_REQUEST_KEY_FRAME         },
		{ "consumer.enableTraceEvent",       Request::MethodId::CONSUMER_ENABLE_TRACE_EVENT        },
		{ "dataProducer.close",              Request::MethodId::DATA_PRODUCER_CLOSE                },
		{ "dataProducer.dump",               Request::MethodId::DATA_PRODUCER_DUMP                 },
		{ "dataProducer.getStats",           Request::MethodId::DATA_PRODUCER_GET_STATS            },
		{ "dataConsumer.close",              Request::MethodId::DATA_CONSUMER_CLOSE                },
		{ "dataConsumer.dump",               Request::MethodId::DATA_CONSUMER_DUMP                 },
		{ "dataConsumer.getStats",           Request::MethodId::DATA_CONSUMER_GET_STATS            },
		{ "rtpObserver.close",               Request::MethodId::RTP_OBSERVER_CLOSE                 },
		{ "rtpObserver.pause",               Request::MethodId::RTP_OBSERVER_PAUSE                 },
		{ "rtpObserver.resume",              Request::MethodId::RTP_OBSERVER_RESUME                },
		{ "rtpObserver.addProducer",         Request::MethodId::RTP_OBSERVER_ADD_PRODUCER          },
		{ "rtpObserver.removeProducer",      Request::MethodId::RTP_OBSERVER_REMOVE_PRODUCER       }
	};
	// clang-format on

	/* Instance methods. */

	Request::Request(Channel::UnixStreamSocket* channel, json& jsonRequest) : channel(channel)
	{
		MS_TRACE();

		auto jsonIdIt = jsonRequest.find("id");

		if (jsonIdIt == jsonRequest.end() || !jsonIdIt->is_number_unsigned())
			MS_THROW_ERROR("missing id");

		this->id = jsonIdIt->get<uint32_t>();

		auto jsonMethodIt = jsonRequest.find("method");

		if (jsonMethodIt == jsonRequest.end() || !jsonMethodIt->is_string())
			MS_THROW_ERROR("missing method");

		this->method = jsonMethodIt->get<std::string>();

		auto methodIdIt = Request::string2MethodId.find(this->method);

		if (methodIdIt == Request::string2MethodId.end())
		{
			Error("unknown method");

			MS_THROW_ERROR("unknown method '%s'", this->method.c_str());
		}

		this->methodId = methodIdIt->second;

		auto jsonInternalIt = jsonRequest.find("internal");

		if (jsonInternalIt != jsonRequest.end() && jsonInternalIt->is_object())
			this->internal = *jsonInternalIt;
		else
			this->internal = json::object();

		auto jsonDataIt = jsonRequest.find("data");

		if (jsonDataIt != jsonRequest.end() && jsonDataIt->is_object())
			this->data = *jsonDataIt;
		else
			this->data = json::object();
	}

	Request::~Request()
	{
		MS_TRACE();
	}

	void Request::Accept()
	{
		MS_TRACE();

		MS_ASSERT(!this->replied, "request already replied");

		this->replied = true;

		json jsonResponse = json::object();

		jsonResponse["id"]       = this->id;
		jsonResponse["accepted"] = true;

		this->channel->Send(jsonResponse);
	}

	void Request::Accept(json& data)
	{
		MS_TRACE();

		MS_ASSERT(!this->replied, "request already replied");

		this->replied = true;

		json jsonResponse = json::object();

		jsonResponse["id"]       = this->id;
		jsonResponse["accepted"] = true;

		if (data.is_structured())
			jsonResponse["data"] = data;

		this->channel->Send(jsonResponse);
	}

	void Request::Error(const char* reason)
	{
		MS_TRACE();

		MS_ASSERT(!this->replied, "request already replied");

		this->replied = true;

		json jsonResponse = json::object();

		jsonResponse["id"]    = this->id;
		jsonResponse["error"] = "Error";

		if (reason != nullptr)
			jsonResponse["reason"] = reason;

		this->channel->Send(jsonResponse);
	}

	void Request::TypeError(const char* reason)
	{
		MS_TRACE();

		MS_ASSERT(!this->replied, "request already replied");

		this->replied = true;

		json jsonResponse = json::object();

		jsonResponse["id"]    = this->id;
		jsonResponse["error"] = "TypeError";

		if (reason != nullptr)
			jsonResponse["reason"] = reason;

		this->channel->Send(jsonResponse);
	}
} // namespace Channel<|MERGE_RESOLUTION|>--- conflicted
+++ resolved
@@ -32,11 +32,8 @@
 		{ "transport.consume",               Request::MethodId::TRANSPORT_CONSUME                  },
 		{ "transport.produceData",           Request::MethodId::TRANSPORT_PRODUCE_DATA             },
 		{ "transport.consumeData",           Request::MethodId::TRANSPORT_CONSUME_DATA             },
-<<<<<<< HEAD
 		{ "transport.consumeStreamMeta",     Request::MethodId::TRANSPORT_CONSUME_STREAM_META      },
-=======
 		{ "transport.enableTraceEvent",      Request::MethodId::TRANSPORT_ENABLE_TRACE_EVENT       },
->>>>>>> e6734b9c
 		{ "producer.close",                  Request::MethodId::PRODUCER_CLOSE                     },
 		{ "producer.dump",                   Request::MethodId::PRODUCER_DUMP                      },
 		{ "producer.getStats",               Request::MethodId::PRODUCER_GET_STATS                 },
