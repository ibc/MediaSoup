#define MS_CLASS "RTC::DirectTransport"
// #define MS_LOG_DEV_LEVEL 3

#include "RTC/DirectTransport.hpp"
#include "Logger.hpp"
#include "MediaSoupErrors.hpp"

namespace RTC
{
	/* Instance methods. */

	// NOLINTNEXTLINE(cppcoreguidelines-pro-type-member-init)
	DirectTransport::DirectTransport(
<<<<<<< HEAD
	  const std::string& id,
	  RTC::Transport::Listener* listener,
	  const FBS::DirectTransport::DirectTransportOptions* options)
	  : RTC::Transport::Transport(id, listener, options->base())
=======
	  RTC::Shared* shared, const std::string& id, RTC::Transport::Listener* listener, json& data)
	  : RTC::Transport::Transport(shared, id, listener, data)
>>>>>>> c8a71130
	{
		MS_TRACE();

		// NOTE: This may throw.
		this->shared->channelMessageRegistrator->RegisterHandler(
		  this->id,
		  /*channelRequestHandler*/ this,
		  /*payloadChannelRequestHandler*/ this,
		  /*payloadChannelNotificationHandler*/ this);
	}

	DirectTransport::~DirectTransport()
	{
		MS_TRACE();

		this->shared->channelMessageRegistrator->UnregisterHandler(this->id);
	}

	flatbuffers::Offset<FBS::Transport::DumpResponse> DirectTransport::FillBuffer(
	  flatbuffers::FlatBufferBuilder& builder) const
	{
		// Add base transport dump.
		auto base = Transport::FillBuffer(builder);

		auto directTransportDump = FBS::Transport::CreateDirectTransportDump(builder, base);

		return FBS::Transport::CreateDumpResponse(
		  builder, FBS::Transport::TransportDumpData::DirectTransportDump, directTransportDump.Union());
	}

	void DirectTransport::FillJsonStats(json& jsonArray)
	{
		MS_TRACE();

		// Call the parent method.
		RTC::Transport::FillJsonStats(jsonArray);

		auto& jsonObject = jsonArray[0];

		// Add type.
		jsonObject["type"] = "direct-transport";
	}

	void DirectTransport::HandleRequest(Channel::ChannelRequest* request)
	{
		MS_TRACE();

		// Pass it to the parent class.
		RTC::Transport::HandleRequest(request);
	}

	void DirectTransport::HandleNotification(PayloadChannel::PayloadChannelNotification* notification)
	{
		MS_TRACE();

		switch (notification->eventId)
		{
			case PayloadChannel::PayloadChannelNotification::EventId::TRANSPORT_SEND_RTCP:
			{
				const auto* data = notification->payload;
				auto len         = notification->payloadLen;

				// Increase receive transmission.
				RTC::Transport::DataReceived(len);

				if (len > RTC::MtuSize + 100)
				{
					MS_WARN_TAG(rtp, "given RTCP packet exceeds maximum size [len:%zu]", len);

					return;
				}

				RTC::RTCP::Packet* packet = RTC::RTCP::Packet::Parse(data, len);

				if (!packet)
				{
					MS_WARN_TAG(rtcp, "received data is not a valid RTCP compound or single packet");

					return;
				}

				// Pass the packet to the parent transport.
				RTC::Transport::ReceiveRtcpPacket(packet);

				break;
			}

			default:
			{
				// Pass it to the parent class.
				RTC::Transport::HandleNotification(notification);
			}
		}
	}

	inline bool DirectTransport::IsConnected() const
	{
		return true;
	}

	void DirectTransport::SendRtpPacket(
	  RTC::Consumer* consumer, RTC::RtpPacket* packet, RTC::Transport::onSendCallback* cb)
	{
		MS_TRACE();

		if (!consumer)
		{
			MS_WARN_TAG(rtp, "cannot send RTP packet not associated to a Consumer");

			return;
		}

		const uint8_t* data = packet->GetData();
		size_t len          = packet->GetSize();

		// Notify the Node DirectTransport.
		this->shared->payloadChannelNotifier->Emit(consumer->id, "rtp", data, len);

		if (cb)
		{
			(*cb)(true);
			delete cb;
		}

		// Increase send transmission.
		RTC::Transport::DataSent(len);
	}

	void DirectTransport::SendRtcpPacket(RTC::RTCP::Packet* packet)
	{
		MS_TRACE();

		const uint8_t* data = packet->GetData();
		size_t len          = packet->GetSize();

		// Notify the Node DirectTransport.
		this->shared->payloadChannelNotifier->Emit(this->id, "rtcp", data, len);

		// Increase send transmission.
		RTC::Transport::DataSent(len);
	}

	void DirectTransport::SendRtcpCompoundPacket(RTC::RTCP::CompoundPacket* packet)
	{
		MS_TRACE();

		packet->Serialize(RTC::RTCP::Buffer);

		const uint8_t* data = packet->GetData();
		size_t len          = packet->GetSize();

		// Notify the Node DirectTransport.
		this->shared->payloadChannelNotifier->Emit(this->id, "rtcp", data, len);

		// Increase send transmission.
		RTC::Transport::DataSent(len);
	}

	void DirectTransport::SendMessage(
	  RTC::DataConsumer* dataConsumer, uint32_t ppid, const uint8_t* msg, size_t len, onQueuedCallback* cb)
	{
		MS_TRACE();

		// Notify the Node DirectTransport.
		json data = json::object();

		data["ppid"] = ppid;

		this->shared->payloadChannelNotifier->Emit(dataConsumer->id, "message", data, msg, len);

		// Increase send transmission.
		RTC::Transport::DataSent(len);
	}

	void DirectTransport::SendSctpData(const uint8_t* /*data*/, size_t /*len*/)
	{
		MS_TRACE();

		// Do nothing.
	}

	void DirectTransport::RecvStreamClosed(uint32_t /*ssrc*/)
	{
		MS_TRACE();

		// Do nothing.
	}

	void DirectTransport::SendStreamClosed(uint32_t /*ssrc*/)
	{
		MS_TRACE();

		// Do nothing.
	}
} // namespace RTC<|MERGE_RESOLUTION|>--- conflicted
+++ resolved
@@ -11,15 +11,11 @@
 
 	// NOLINTNEXTLINE(cppcoreguidelines-pro-type-member-init)
 	DirectTransport::DirectTransport(
-<<<<<<< HEAD
+	  RTC::Shared* shared,
 	  const std::string& id,
 	  RTC::Transport::Listener* listener,
 	  const FBS::DirectTransport::DirectTransportOptions* options)
-	  : RTC::Transport::Transport(id, listener, options->base())
-=======
-	  RTC::Shared* shared, const std::string& id, RTC::Transport::Listener* listener, json& data)
-	  : RTC::Transport::Transport(shared, id, listener, data)
->>>>>>> c8a71130
+	  : RTC::Transport::Transport(shared, id, listener, options->base())
 	{
 		MS_TRACE();
 
