--- conflicted
+++ resolved
@@ -146,13 +146,8 @@
 			return;
 		}
 
-<<<<<<< HEAD
-		auto data = this->shared->channelNotifier->GetBufferBuilder().CreateVector(
+		const auto data = this->shared->channelNotifier->GetBufferBuilder().CreateVector(
 		  packet->GetData(), packet->GetSize());
-=======
-		const uint8_t* data = packet->GetData();
-		const size_t len    = packet->GetSize();
->>>>>>> a19058dc
 
 		auto notification =
 		  FBS::Consumer::CreateRtpNotification(this->shared->channelNotifier->GetBufferBuilder(), data);
@@ -177,14 +172,8 @@
 	{
 		MS_TRACE();
 
-<<<<<<< HEAD
-=======
-		const uint8_t* data = packet->GetData();
-		const size_t len    = packet->GetSize();
-
->>>>>>> a19058dc
 		// Notify the Node DirectTransport.
-		auto data = this->shared->channelNotifier->GetBufferBuilder().CreateVector(
+		const auto data = this->shared->channelNotifier->GetBufferBuilder().CreateVector(
 		  packet->GetData(), packet->GetSize());
 
 		auto notification = FBS::DirectTransport::CreateRtcpNotification(
@@ -206,13 +195,8 @@
 
 		packet->Serialize(RTC::RTCP::Buffer);
 
-<<<<<<< HEAD
-		auto data = this->shared->channelNotifier->GetBufferBuilder().CreateVector(
+		const auto data = this->shared->channelNotifier->GetBufferBuilder().CreateVector(
 		  packet->GetData(), packet->GetSize());
-=======
-		const uint8_t* data = packet->GetData();
-		const size_t len    = packet->GetSize();
->>>>>>> a19058dc
 
 		auto notification = FBS::DirectTransport::CreateRtcpNotification(
 		  this->shared->channelNotifier->GetBufferBuilder(), data);
