#define MS_CLASS "RTC::Router"
// #define MS_LOG_DEV_LEVEL 3

#include "RTC/Router.hpp"
#include "Logger.hpp"
#include "MediaSoupErrors.hpp"
#include "Utils.hpp"
#include "RTC/ActiveSpeakerObserver.hpp"
#include "RTC/AudioLevelObserver.hpp"
#include "RTC/DirectTransport.hpp"
#include "RTC/PipeTransport.hpp"
#include "RTC/PlainTransport.hpp"
#include "RTC/WebRtcTransport.hpp"

namespace RTC
{
	/* Instance methods. */

	Router::Router(RTC::Shared* shared, const std::string& id, Listener* listener)
	  : id(id), shared(shared), listener(listener)
	{
		MS_TRACE();

		// NOTE: This may throw.
		this->shared->channelMessageRegistrator->RegisterHandler(
		  this->id,
		  /*channelRequestHandler*/ this,
		  /*payloadChannelRequestHandler*/ nullptr,
		  /*payloadChannelNotificationHandler*/ nullptr);
	}

	Router::~Router()
	{
		MS_TRACE();

		this->shared->channelMessageRegistrator->UnregisterHandler(this->id);

		// Close all Transports.
		for (auto& kv : this->mapTransports)
		{
			auto* transport = kv.second;

			delete transport;
		}
		this->mapTransports.clear();

		// Close all RtpObservers.
		for (auto& kv : this->mapRtpObservers)
		{
			auto* rtpObserver = kv.second;

			delete rtpObserver;
		}
		this->mapRtpObservers.clear();

		// Clear other maps.
		this->mapProducerConsumers.clear();
		this->mapConsumerProducer.clear();
		this->mapProducerRtpObservers.clear();
		this->mapProducers.clear();
		this->mapDataProducerDataConsumers.clear();
		this->mapDataConsumerDataProducer.clear();
		this->mapDataProducers.clear();
	}

	flatbuffers::Offset<FBS::Router::DumpResponse> Router::FillBuffer(
	  flatbuffers::FlatBufferBuilder& builder) const
	{
		MS_TRACE();

		// Add transportIds.
		std::vector<flatbuffers::Offset<flatbuffers::String>> transportIds;

		for (auto& kv : this->mapTransports)
		{
			auto& transportId = kv.first;

			transportIds.push_back(builder.CreateString(transportId));
		}

		// Add rtpObserverIds.
		std::vector<flatbuffers::Offset<flatbuffers::String>> rtpObserverIds;

		for (auto& kv : this->mapRtpObservers)
		{
			auto& rtpObserverId = kv.first;

			rtpObserverIds.push_back(builder.CreateString(rtpObserverId));
		}

		// Add mapProducerIdConsumerIds.
		std::vector<flatbuffers::Offset<FBS::Common::StringStringArray>> mapProducerIdConsumerIds;

		for (const auto& kv : this->mapProducerConsumers)
		{
			auto* producer        = kv.first;
			const auto& consumers = kv.second;

			std::vector<flatbuffers::Offset<flatbuffers::String>> consumerIds;

			for (auto* consumer : consumers)
			{
				consumerIds.emplace_back(builder.CreateString(consumer->id));
			}

			mapProducerIdConsumerIds.emplace_back(
			  FBS::Common::CreateStringStringArrayDirect(builder, producer->id.c_str(), &consumerIds));
		}

		// Add mapConsumerIdProducerId.
		std::vector<flatbuffers::Offset<FBS::Common::StringString>> mapConsumerIdProducerId;

		for (const auto& kv : this->mapConsumerProducer)
		{
			auto* consumer = kv.first;
			auto* producer = kv.second;

			mapConsumerIdProducerId.emplace_back(
			  FBS::Common::CreateStringStringDirect(builder, consumer->id.c_str(), producer->id.c_str()));
		}

		// Add mapProducerIdObserverIds.
		std::vector<flatbuffers::Offset<FBS::Common::StringStringArray>> mapProducerIdObserverIds;

		for (const auto& kv : this->mapProducerRtpObservers)
		{
			auto* producer           = kv.first;
			const auto& rtpObservers = kv.second;

			std::vector<flatbuffers::Offset<flatbuffers::String>> observerIds;

			for (auto* rtpObserver : rtpObservers)
			{
				observerIds.emplace_back(builder.CreateString(rtpObserver->id));
			}

			mapProducerIdObserverIds.emplace_back(
			  FBS::Common::CreateStringStringArrayDirect(builder, producer->id.c_str(), &observerIds));
		}

		// Add mapDataProducerIdDataConsumerIds.
		std::vector<flatbuffers::Offset<FBS::Common::StringStringArray>> mapDataProducerIdDataConsumerIds;

		for (const auto& kv : this->mapDataProducerDataConsumers)
		{
			auto* dataProducer        = kv.first;
			const auto& dataConsumers = kv.second;

			std::vector<flatbuffers::Offset<flatbuffers::String>> dataConsumerIds;

			for (auto* dataConsumer : dataConsumers)
			{
				dataConsumerIds.emplace_back(builder.CreateString(dataConsumer->id));
			}

			mapDataProducerIdDataConsumerIds.emplace_back(FBS::Common::CreateStringStringArrayDirect(
			  builder, dataProducer->id.c_str(), &dataConsumerIds));
		}

		// Add mapDataConsumerIdDataProducerId.
		std::vector<flatbuffers::Offset<FBS::Common::StringString>> mapDataConsumerIdDataProducerId;

		for (const auto& kv : this->mapDataConsumerDataProducer)
		{
			auto* dataConsumer = kv.first;
			auto* dataProducer = kv.second;

			mapDataConsumerIdDataProducerId.emplace_back(FBS::Common::CreateStringStringDirect(
			  builder, dataConsumer->id.c_str(), dataProducer->id.c_str()));
		}

		return FBS::Router::CreateDumpResponseDirect(
		  builder,
		  this->id.c_str(),
		  &transportIds,
		  &rtpObserverIds,
		  &mapProducerIdConsumerIds,
		  &mapConsumerIdProducerId,
		  &mapProducerIdObserverIds,
		  &mapDataProducerIdDataConsumerIds,
		  &mapDataConsumerIdDataProducerId);
	}

	void Router::HandleRequest(Channel::ChannelRequest* request)
	{
		MS_TRACE();

		switch (request->method)
		{
			case Channel::ChannelRequest::Method::ROUTER_DUMP:
			{
				auto dumpOffset = FillBuffer(request->GetBufferBuilder());

				request->Accept(FBS::Response::Body::FBS_Worker_DumpResponse, dumpOffset);

				break;
			}

			case Channel::ChannelRequest::Method::ROUTER_CREATE_WEBRTC_TRANSPORT:
			{
				auto body = request->_data->body_as<FBS::Router::CreateWebRtcTransportRequest>();

				auto transportId = body->transportId()->str();

				// This may throw.
				CheckNoTransport(transportId);

				// This may throw.
<<<<<<< HEAD
				auto* webRtcTransport = new RTC::WebRtcTransport(transportId, this, body->options());
=======
				auto* webRtcTransport =
				  new RTC::WebRtcTransport(this->shared, transportId, this, request->data);
>>>>>>> c8a71130

				// Insert into the map.
				this->mapTransports[transportId] = webRtcTransport;

				MS_DEBUG_DEV("WebRtcTransport created [transportId:%s]", transportId.c_str());

				auto dumpOffset = webRtcTransport->FillBuffer(request->GetBufferBuilder());

				request->Accept(FBS::Response::Body::FBS_Transport_DumpResponse, dumpOffset);

				break;
			}

			case Channel::ChannelRequest::Method::ROUTER_CREATE_WEBRTC_TRANSPORT_WITH_SERVER:
			{
				auto body        = request->_data->body_as<FBS::Router::CreateWebRtcTransportRequest>();
				auto transportId = body->transportId()->str();

				// This may throw.
				CheckNoTransport(transportId);

				auto* options    = body->options();
				auto* listenInfo = options->listen_as<FBS::WebRtcTransport::WebRtcTransportListenServer>();

				auto webRtcServerId = listenInfo->webRtcServerId()->str();

				auto* webRtcServer = this->listener->OnRouterNeedWebRtcServer(this, webRtcServerId);

				if (!webRtcServer)
					MS_THROW_ERROR("wrong webRtcServerId (no associated WebRtcServer found)");

				auto iceCandidates = webRtcServer->GetIceCandidates(
				  options->enableUdp(), options->enableTcp(), options->preferUdp(), options->preferTcp());

				// This may throw.
<<<<<<< HEAD
				auto* webRtcTransport =
				  new RTC::WebRtcTransport(transportId, this, webRtcServer, iceCandidates, options);
=======
				auto* webRtcTransport = new RTC::WebRtcTransport(
				  this->shared, transportId, this, webRtcServer, iceCandidates, request->data);
>>>>>>> c8a71130

				// Insert into the map.
				this->mapTransports[transportId] = webRtcTransport;

				MS_DEBUG_DEV(
				  "WebRtcTransport with WebRtcServer created [transportId:%s]", transportId.c_str());

				auto dumpOffset = webRtcTransport->FillBuffer(request->GetBufferBuilder());

				request->Accept(FBS::Response::Body::FBS_Transport_DumpResponse, dumpOffset);

				break;
			}

			case Channel::ChannelRequest::Method::ROUTER_CREATE_PLAIN_TRANSPORT:
			{
				auto body        = request->_data->body_as<FBS::Router::CreatePlainTransportRequest>();
				auto transportId = body->transportId()->str();

				// This may throw.
				CheckNoTransport(transportId);

<<<<<<< HEAD
				auto* plainTransport = new RTC::PlainTransport(transportId, this, body->options());
=======
				auto* plainTransport =
				  new RTC::PlainTransport(this->shared, transportId, this, request->data);
>>>>>>> c8a71130

				// Insert into the map.
				this->mapTransports[transportId] = plainTransport;

				MS_DEBUG_DEV("PlainTransport created [transportId:%s]", transportId.c_str());

				auto dumpOffset = plainTransport->FillBuffer(request->GetBufferBuilder());

				request->Accept(FBS::Response::Body::FBS_Transport_DumpResponse, dumpOffset);

				break;
			}

			case Channel::ChannelRequest::Method::ROUTER_CREATE_PIPE_TRANSPORT:
			{
				auto body        = request->_data->body_as<FBS::Router::CreatePipeTransportRequest>();
				auto transportId = body->transportId()->str();

				// This may throw.
				CheckNoTransport(transportId);

<<<<<<< HEAD
				auto* pipeTransport = new RTC::PipeTransport(transportId, this, body->options());
=======
				auto* pipeTransport = new RTC::PipeTransport(this->shared, transportId, this, request->data);
>>>>>>> c8a71130

				// Insert into the map.
				this->mapTransports[transportId] = pipeTransport;

				MS_DEBUG_DEV("PipeTransport created [transportId:%s]", transportId.c_str());

				auto dumpOffset = pipeTransport->FillBuffer(request->GetBufferBuilder());

				request->Accept(FBS::Response::Body::FBS_Transport_DumpResponse, dumpOffset);

				break;
			}

			case Channel::ChannelRequest::Method::ROUTER_CREATE_DIRECT_TRANSPORT:
			{
				auto body        = request->_data->body_as<FBS::Router::CreateDirectTransportRequest>();
				auto transportId = body->transportId()->str();

				// This may throw.
				CheckNoTransport(transportId);

<<<<<<< HEAD
				auto* directTransport = new RTC::DirectTransport(transportId, this, body->options());
=======
				auto* directTransport =
				  new RTC::DirectTransport(this->shared, transportId, this, request->data);
>>>>>>> c8a71130

				// Insert into the map.
				this->mapTransports[transportId] = directTransport;

				MS_DEBUG_DEV("DirectTransport created [transportId:%s]", transportId.c_str());

				auto dumpOffset = directTransport->FillBuffer(request->GetBufferBuilder());

				request->Accept(FBS::Response::Body::FBS_Transport_DumpResponse, dumpOffset);

				break;
			}

			case Channel::ChannelRequest::Method::ROUTER_CREATE_ACTIVE_SPEAKER_OBSERVER:
			{
				auto body = request->_data->body_as<FBS::Router::CreateActiveSpeakerObserverRequest>();
				auto rtpObserverId = body->activeSpeakerObserverId()->str();

				// This may throw.
				CheckNoRtpObserver(rtpObserverId);

				auto* activeSpeakerObserver =
<<<<<<< HEAD
				  new RTC::ActiveSpeakerObserver(rtpObserverId, this, body->options());
=======
				  new RTC::ActiveSpeakerObserver(this->shared, rtpObserverId, this, request->data);
>>>>>>> c8a71130

				// Insert into the map.
				this->mapRtpObservers[rtpObserverId] = activeSpeakerObserver;

				MS_DEBUG_DEV("ActiveSpeakerObserver created [rtpObserverId:%s]", rtpObserverId.c_str());

				request->Accept();

				break;
			}

			case Channel::ChannelRequest::Method::ROUTER_CREATE_AUDIO_LEVEL_OBSERVER:
			{
				auto body = request->_data->body_as<FBS::Router::CreateAudioLevelObserverRequest>();
				auto rtpObserverId = body->rtpObserverId()->str();

				// This may throw.
				CheckNoRtpObserver(rtpObserverId);

<<<<<<< HEAD
				auto* audioLevelObserver = new RTC::AudioLevelObserver(rtpObserverId, this, body->options());
=======
				auto* audioLevelObserver =
				  new RTC::AudioLevelObserver(this->shared, rtpObserverId, this, request->data);
>>>>>>> c8a71130

				// Insert into the map.
				this->mapRtpObservers[rtpObserverId] = audioLevelObserver;

				MS_DEBUG_DEV("AudioLevelObserver created [rtpObserverId:%s]", rtpObserverId.c_str());

				request->Accept();

				break;
			}

			case Channel::ChannelRequest::Method::ROUTER_CLOSE_TRANSPORT:
			{
				auto body        = request->_data->body_as<FBS::Router::CloseTransportRequest>();
				auto transportId = body->transportId()->str();

				// This may throw.
				RTC::Transport* transport = GetTransportById(transportId);

				// Tell the Transport to close all its Producers and Consumers so it will
				// notify us about their closures.
				transport->CloseProducersAndConsumers();

				// Remove it from the map.
				this->mapTransports.erase(transport->id);

				MS_DEBUG_DEV("Transport closed [transportId:%s]", transport->id.c_str());

				// Delete it.
				delete transport;

				request->Accept();

				break;
			}

			case Channel::ChannelRequest::Method::ROUTER_CLOSE_RTP_OBSERVER:
			{
				auto body          = request->_data->body_as<FBS::Router::CloseRtpObserverRequest>();
				auto rtpObserverId = body->rtpObserverId()->str();

				// This may throw.
				RTC::RtpObserver* rtpObserver = GetRtpObserverById(rtpObserverId);

				// Remove it from the map.
				this->mapRtpObservers.erase(rtpObserver->id);

				// Iterate all entries in mapProducerRtpObservers and remove the closed one.
				for (auto& kv : this->mapProducerRtpObservers)
				{
					auto& rtpObservers = kv.second;

					rtpObservers.erase(rtpObserver);
				}

				MS_DEBUG_DEV("RtpObserver closed [rtpObserverId:%s]", rtpObserver->id.c_str());

				// Delete it.
				delete rtpObserver;

				request->Accept();

				break;
			}

			default:
			{
				MS_THROW_ERROR("unknown method '%s'", Channel::ChannelRequest::method2String[request->method]);
			}
		}

		return;
	}

	void Router::CheckNoTransport(const std::string& transportId) const
	{
		if (this->mapTransports.find(transportId) != this->mapTransports.end())
			MS_THROW_ERROR("a Transport with same id already exists");
	}

	void Router::CheckNoRtpObserver(const std::string& rtpObserverId) const
	{
		if (this->mapRtpObservers.find(rtpObserverId) != this->mapRtpObservers.end())
			MS_THROW_ERROR("an RtpObserver with same id already exists");
	}

	RTC::Transport* Router::GetTransportById(const std::string& transportId) const
	{
		MS_TRACE();

		auto it = this->mapTransports.find(transportId);

		if (this->mapTransports.find(transportId) == this->mapTransports.end())
			MS_THROW_ERROR("Transport not found");

		return it->second;
	}

	RTC::RtpObserver* Router::GetRtpObserverById(const std::string& rtpObserverId) const
	{
		MS_TRACE();

		auto it = this->mapRtpObservers.find(rtpObserverId);

		if (this->mapRtpObservers.find(rtpObserverId) == this->mapRtpObservers.end())
			MS_THROW_ERROR("RtpObserver not found");

		return it->second;
	}

	inline void Router::OnTransportNewProducer(RTC::Transport* /*transport*/, RTC::Producer* producer)
	{
		MS_TRACE();

		MS_ASSERT(
		  this->mapProducerConsumers.find(producer) == this->mapProducerConsumers.end(),
		  "Producer already present in mapProducerConsumers");

		if (this->mapProducers.find(producer->id) != this->mapProducers.end())
		{
			MS_THROW_ERROR("Producer already present in mapProducers [producerId:%s]", producer->id.c_str());
		}

		// Insert the Producer in the maps.
		this->mapProducers[producer->id] = producer;
		this->mapProducerConsumers[producer];
		this->mapProducerRtpObservers[producer];
	}

	inline void Router::OnTransportProducerClosed(RTC::Transport* /*transport*/, RTC::Producer* producer)
	{
		MS_TRACE();

		auto mapProducerConsumersIt    = this->mapProducerConsumers.find(producer);
		auto mapProducersIt            = this->mapProducers.find(producer->id);
		auto mapProducerRtpObserversIt = this->mapProducerRtpObservers.find(producer);

		MS_ASSERT(
		  mapProducerConsumersIt != this->mapProducerConsumers.end(),
		  "Producer not present in mapProducerConsumers");
		MS_ASSERT(mapProducersIt != this->mapProducers.end(), "Producer not present in mapProducers");
		MS_ASSERT(
		  mapProducerRtpObserversIt != this->mapProducerRtpObservers.end(),
		  "Producer not present in mapProducerRtpObservers");

		// Close all Consumers associated to the closed Producer.
		auto& consumers = mapProducerConsumersIt->second;

		// NOTE: While iterating the set of Consumers, we call ProducerClosed() on each
		// one, which will end calling Router::OnTransportConsumerProducerClosed(),
		// which will remove the Consumer from mapConsumerProducer but won't remove the
		// closed Consumer from the set of Consumers in mapProducerConsumers (here will
		// erase the complete entry in that map).
		for (auto* consumer : consumers)
		{
			// Call consumer->ProducerClosed() so the Consumer will notify the Node process,
			// will notify its Transport, and its Transport will delete the Consumer.
			consumer->ProducerClosed();
		}

		// Tell all RtpObservers that the Producer has been closed.
		auto& rtpObservers = mapProducerRtpObserversIt->second;

		for (auto* rtpObserver : rtpObservers)
		{
			rtpObserver->RemoveProducer(producer);
		}

		// Remove the Producer from the maps.
		this->mapProducers.erase(mapProducersIt);
		this->mapProducerConsumers.erase(mapProducerConsumersIt);
		this->mapProducerRtpObservers.erase(mapProducerRtpObserversIt);
	}

	inline void Router::OnTransportProducerPaused(RTC::Transport* /*transport*/, RTC::Producer* producer)
	{
		MS_TRACE();

		auto& consumers = this->mapProducerConsumers.at(producer);

		for (auto* consumer : consumers)
		{
			consumer->ProducerPaused();
		}

		auto it = this->mapProducerRtpObservers.find(producer);

		if (it != this->mapProducerRtpObservers.end())
		{
			auto& rtpObservers = it->second;

			for (auto* rtpObserver : rtpObservers)
			{
				rtpObserver->ProducerPaused(producer);
			}
		}
	}

	inline void Router::OnTransportProducerResumed(RTC::Transport* /*transport*/, RTC::Producer* producer)
	{
		MS_TRACE();

		auto& consumers = this->mapProducerConsumers.at(producer);

		for (auto* consumer : consumers)
		{
			consumer->ProducerResumed();
		}

		auto it = this->mapProducerRtpObservers.find(producer);

		if (it != this->mapProducerRtpObservers.end())
		{
			auto& rtpObservers = it->second;

			for (auto* rtpObserver : rtpObservers)
			{
				rtpObserver->ProducerResumed(producer);
			}
		}
	}

	inline void Router::OnTransportProducerNewRtpStream(
	  RTC::Transport* /*transport*/, RTC::Producer* producer, RTC::RtpStream* rtpStream, uint32_t mappedSsrc)
	{
		MS_TRACE();

		auto& consumers = this->mapProducerConsumers.at(producer);

		for (auto* consumer : consumers)
		{
			consumer->ProducerNewRtpStream(rtpStream, mappedSsrc);
		}
	}

	inline void Router::OnTransportProducerRtpStreamScore(
	  RTC::Transport* /*transport*/,
	  RTC::Producer* producer,
	  RTC::RtpStream* rtpStream,
	  uint8_t score,
	  uint8_t previousScore)
	{
		MS_TRACE();

		auto& consumers = this->mapProducerConsumers.at(producer);

		for (auto* consumer : consumers)
		{
			consumer->ProducerRtpStreamScore(rtpStream, score, previousScore);
		}
	}

	inline void Router::OnTransportProducerRtcpSenderReport(
	  RTC::Transport* /*transport*/, RTC::Producer* producer, RTC::RtpStream* rtpStream, bool first)
	{
		MS_TRACE();

		auto& consumers = this->mapProducerConsumers.at(producer);

		for (auto* consumer : consumers)
		{
			consumer->ProducerRtcpSenderReport(rtpStream, first);
		}
	}

	inline void Router::OnTransportProducerRtpPacketReceived(
	  RTC::Transport* /*transport*/, RTC::Producer* producer, RTC::RtpPacket* packet)
	{
		MS_TRACE();

		auto& consumers = this->mapProducerConsumers.at(producer);

		if (!consumers.empty())
		{
			// Cloned ref-counted packet that RtpStreamSend will store for as long as
			// needed avoiding multiple allocations unless absolutely necessary.
			// Clone only happens if needed.
			std::shared_ptr<RTC::RtpPacket> sharedPacket;

			for (auto* consumer : consumers)
			{
				// Update MID RTP extension value.
				const auto& mid = consumer->GetRtpParameters().mid;

				if (!mid.empty())
					packet->UpdateMid(mid);

				consumer->SendRtpPacket(packet, sharedPacket);
			}
		}

		auto it = this->mapProducerRtpObservers.find(producer);

		if (it != this->mapProducerRtpObservers.end())
		{
			auto& rtpObservers = it->second;

			for (auto* rtpObserver : rtpObservers)
			{
				rtpObserver->ReceiveRtpPacket(producer, packet);
			}
		}
	}

	inline void Router::OnTransportNeedWorstRemoteFractionLost(
	  RTC::Transport* /*transport*/,
	  RTC::Producer* producer,
	  uint32_t mappedSsrc,
	  uint8_t& worstRemoteFractionLost)
	{
		MS_TRACE();

		auto& consumers = this->mapProducerConsumers.at(producer);

		for (auto* consumer : consumers)
		{
			consumer->NeedWorstRemoteFractionLost(mappedSsrc, worstRemoteFractionLost);
		}
	}

	inline void Router::OnTransportNewConsumer(
	  RTC::Transport* /*transport*/, RTC::Consumer* consumer, std::string& producerId)
	{
		MS_TRACE();

		auto mapProducersIt = this->mapProducers.find(producerId);

		if (mapProducersIt == this->mapProducers.end())
			MS_THROW_ERROR("Producer not found [producerId:%s]", producerId.c_str());

		auto* producer              = mapProducersIt->second;
		auto mapProducerConsumersIt = this->mapProducerConsumers.find(producer);

		MS_ASSERT(
		  mapProducerConsumersIt != this->mapProducerConsumers.end(),
		  "Producer not present in mapProducerConsumers");
		MS_ASSERT(
		  this->mapConsumerProducer.find(consumer) == this->mapConsumerProducer.end(),
		  "Consumer already present in mapConsumerProducer");

		// Update the Consumer status based on the Producer status.
		if (producer->IsPaused())
			consumer->ProducerPaused();

		// Insert the Consumer in the maps.
		auto& consumers = mapProducerConsumersIt->second;

		consumers.insert(consumer);
		this->mapConsumerProducer[consumer] = producer;

		// Get all streams in the Producer and provide the Consumer with them.
		for (const auto& kv : producer->GetRtpStreams())
		{
			auto* rtpStream     = kv.first;
			uint32_t mappedSsrc = kv.second;

			consumer->ProducerRtpStream(rtpStream, mappedSsrc);
		}

		// Provide the Consumer with the scores of all streams in the Producer.
		consumer->ProducerRtpStreamScores(producer->GetRtpStreamScores());
	}

	inline void Router::OnTransportConsumerClosed(RTC::Transport* /*transport*/, RTC::Consumer* consumer)
	{
		MS_TRACE();

		// NOTE:
		// This callback is called when the Consumer has been closed but its Producer
		// remains alive, so the entry in mapProducerConsumers still exists and must
		// be removed.

		auto mapConsumerProducerIt = this->mapConsumerProducer.find(consumer);

		MS_ASSERT(
		  mapConsumerProducerIt != this->mapConsumerProducer.end(),
		  "Consumer not present in mapConsumerProducer");

		// Get the associated Producer.
		auto* producer = mapConsumerProducerIt->second;

		MS_ASSERT(
		  this->mapProducerConsumers.find(producer) != this->mapProducerConsumers.end(),
		  "Producer not present in mapProducerConsumers");

		// Remove the Consumer from the set of Consumers of the Producer.
		auto& consumers = this->mapProducerConsumers.at(producer);

		consumers.erase(consumer);

		// Remove the Consumer from the map.
		this->mapConsumerProducer.erase(mapConsumerProducerIt);
	}

	inline void Router::OnTransportConsumerProducerClosed(
	  RTC::Transport* /*transport*/, RTC::Consumer* consumer)
	{
		MS_TRACE();

		// NOTE:
		// This callback is called when the Consumer has been closed because its
		// Producer was closed, so the entry in mapProducerConsumers has already been
		// removed.

		auto mapConsumerProducerIt = this->mapConsumerProducer.find(consumer);

		MS_ASSERT(
		  mapConsumerProducerIt != this->mapConsumerProducer.end(),
		  "Consumer not present in mapConsumerProducer");

		// Remove the Consumer from the map.
		this->mapConsumerProducer.erase(mapConsumerProducerIt);
	}

	inline void Router::OnTransportConsumerKeyFrameRequested(
	  RTC::Transport* /*transport*/, RTC::Consumer* consumer, uint32_t mappedSsrc)
	{
		MS_TRACE();

		auto* producer = this->mapConsumerProducer.at(consumer);

		producer->RequestKeyFrame(mappedSsrc);
	}

	inline void Router::OnTransportNewDataProducer(
	  RTC::Transport* /*transport*/, RTC::DataProducer* dataProducer)
	{
		MS_TRACE();

		MS_ASSERT(
		  this->mapDataProducerDataConsumers.find(dataProducer) ==
		    this->mapDataProducerDataConsumers.end(),
		  "DataProducer already present in mapDataProducerDataConsumers");

		if (this->mapDataProducers.find(dataProducer->id) != this->mapDataProducers.end())
		{
			MS_THROW_ERROR(
			  "DataProducer already present in mapDataProducers [dataProducerId:%s]",
			  dataProducer->id.c_str());
		}

		// Insert the DataProducer in the maps.
		this->mapDataProducers[dataProducer->id] = dataProducer;
		this->mapDataProducerDataConsumers[dataProducer];
	}

	inline void Router::OnTransportDataProducerClosed(
	  RTC::Transport* /*transport*/, RTC::DataProducer* dataProducer)
	{
		MS_TRACE();

		auto mapDataProducerDataConsumersIt = this->mapDataProducerDataConsumers.find(dataProducer);
		auto mapDataProducersIt             = this->mapDataProducers.find(dataProducer->id);

		MS_ASSERT(
		  mapDataProducerDataConsumersIt != this->mapDataProducerDataConsumers.end(),
		  "DataProducer not present in mapDataProducerDataConsumers");
		MS_ASSERT(
		  mapDataProducersIt != this->mapDataProducers.end(),
		  "DataProducer not present in mapDataProducers");

		// Close all DataConsumers associated to the closed DataProducer.
		auto& dataConsumers = mapDataProducerDataConsumersIt->second;

		// NOTE: While iterating the set of DataConsumers, we call DataProducerClosed()
		// on each one, which will end calling
		// Router::OnTransportDataConsumerDataProducerClosed(), which will remove the
		// DataConsumer from mapDataConsumerDataProducer but won't remove the closed
		// DataConsumer from the set of DataConsumers in mapDataProducerDataConsumers
		// (here will erase the complete entry in that map).
		for (auto* dataConsumer : dataConsumers)
		{
			// Call dataConsumer->DataProducerClosed() so the DataConsumer will notify the Node
			// process, will notify its Transport, and its Transport will delete the DataConsumer.
			dataConsumer->DataProducerClosed();
		}

		// Remove the DataProducer from the maps.
		this->mapDataProducers.erase(mapDataProducersIt);
		this->mapDataProducerDataConsumers.erase(mapDataProducerDataConsumersIt);
	}

	inline void Router::OnTransportDataProducerMessageReceived(
	  RTC::Transport* /*transport*/,
	  RTC::DataProducer* dataProducer,
	  uint32_t ppid,
	  const uint8_t* msg,
	  size_t len)
	{
		MS_TRACE();

		auto& dataConsumers = this->mapDataProducerDataConsumers.at(dataProducer);

		for (auto* consumer : dataConsumers)
		{
			consumer->SendMessage(ppid, msg, len);
		}
	}

	inline void Router::OnTransportNewDataConsumer(
	  RTC::Transport* /*transport*/, RTC::DataConsumer* dataConsumer, std::string& dataProducerId)
	{
		MS_TRACE();

		auto mapDataProducersIt = this->mapDataProducers.find(dataProducerId);

		if (mapDataProducersIt == this->mapDataProducers.end())
			MS_THROW_ERROR("DataProducer not found [dataProducerId:%s]", dataProducerId.c_str());

		auto* dataProducer                  = mapDataProducersIt->second;
		auto mapDataProducerDataConsumersIt = this->mapDataProducerDataConsumers.find(dataProducer);

		MS_ASSERT(
		  mapDataProducerDataConsumersIt != this->mapDataProducerDataConsumers.end(),
		  "DataProducer not present in mapDataProducerDataConsumers");
		MS_ASSERT(
		  this->mapDataConsumerDataProducer.find(dataConsumer) == this->mapDataConsumerDataProducer.end(),
		  "DataConsumer already present in mapDataConsumerDataProducer");

		// Insert the DataConsumer in the maps.
		auto& dataConsumers = mapDataProducerDataConsumersIt->second;

		dataConsumers.insert(dataConsumer);
		this->mapDataConsumerDataProducer[dataConsumer] = dataProducer;
	}

	inline void Router::OnTransportDataConsumerClosed(
	  RTC::Transport* /*transport*/, RTC::DataConsumer* dataConsumer)
	{
		MS_TRACE();

		// NOTE:
		// This callback is called when the DataConsumer has been closed but its DataProducer
		// remains alive, so the entry in mapDataProducerDataConsumers still exists and must
		// be removed.

		auto mapDataConsumerDataProducerIt = this->mapDataConsumerDataProducer.find(dataConsumer);

		MS_ASSERT(
		  mapDataConsumerDataProducerIt != this->mapDataConsumerDataProducer.end(),
		  "DataConsumer not present in mapDataConsumerDataProducer");

		// Get the associated DataProducer.
		auto* dataProducer = mapDataConsumerDataProducerIt->second;

		MS_ASSERT(
		  this->mapDataProducerDataConsumers.find(dataProducer) !=
		    this->mapDataProducerDataConsumers.end(),
		  "DataProducer not present in mapDataProducerDataConsumers");

		// Remove the DataConsumer from the set of DataConsumers of the DataProducer.
		auto& dataConsumers = this->mapDataProducerDataConsumers.at(dataProducer);

		dataConsumers.erase(dataConsumer);

		// Remove the DataConsumer from the map.
		this->mapDataConsumerDataProducer.erase(mapDataConsumerDataProducerIt);
	}

	inline void Router::OnTransportDataConsumerDataProducerClosed(
	  RTC::Transport* /*transport*/, RTC::DataConsumer* dataConsumer)
	{
		MS_TRACE();

		// NOTE:
		// This callback is called when the DataConsumer has been closed because its
		// DataProducer was closed, so the entry in mapDataProducerDataConsumers has already
		// been removed.

		auto mapDataConsumerDataProducerIt = this->mapDataConsumerDataProducer.find(dataConsumer);

		MS_ASSERT(
		  mapDataConsumerDataProducerIt != this->mapDataConsumerDataProducer.end(),
		  "DataConsumer not present in mapDataConsumerDataProducer");

		// Remove the DataConsumer from the map.
		this->mapDataConsumerDataProducer.erase(mapDataConsumerDataProducerIt);
	}

	inline void Router::OnTransportListenServerClosed(RTC::Transport* transport)
	{
		MS_TRACE();

		MS_ASSERT(
		  this->mapTransports.find(transport->id) != this->mapTransports.end(),
		  "Transport not present in mapTransports");

		// Tell the Transport to close all its Producers and Consumers so it will
		// notify us about their closures.
		transport->CloseProducersAndConsumers();

		// Remove it from the map.
		this->mapTransports.erase(transport->id);

		// Delete it.
		delete transport;
	}

	void Router::OnRtpObserverAddProducer(RTC::RtpObserver* rtpObserver, RTC::Producer* producer)
	{
		// Add to the map.
		this->mapProducerRtpObservers[producer].insert(rtpObserver);
	}

	void Router::OnRtpObserverRemoveProducer(RTC::RtpObserver* rtpObserver, RTC::Producer* producer)
	{
		// Remove from the map.
		this->mapProducerRtpObservers[producer].erase(rtpObserver);
	}

	RTC::Producer* Router::RtpObserverGetProducer(
	  RTC::RtpObserver* /* rtpObserver */, const std::string& id)
	{
		auto it = this->mapProducers.find(id);

		if (it == this->mapProducers.end())
			MS_THROW_ERROR("Producer not found");

		RTC::Producer* producer = it->second;

		return producer;
	}
} // namespace RTC<|MERGE_RESOLUTION|>--- conflicted
+++ resolved
@@ -206,12 +206,8 @@
 				CheckNoTransport(transportId);
 
 				// This may throw.
-<<<<<<< HEAD
-				auto* webRtcTransport = new RTC::WebRtcTransport(transportId, this, body->options());
-=======
 				auto* webRtcTransport =
-				  new RTC::WebRtcTransport(this->shared, transportId, this, request->data);
->>>>>>> c8a71130
+				  new RTC::WebRtcTransport(this->shared, transportId, this, body->options());
 
 				// Insert into the map.
 				this->mapTransports[transportId] = webRtcTransport;
@@ -247,13 +243,8 @@
 				  options->enableUdp(), options->enableTcp(), options->preferUdp(), options->preferTcp());
 
 				// This may throw.
-<<<<<<< HEAD
 				auto* webRtcTransport =
-				  new RTC::WebRtcTransport(transportId, this, webRtcServer, iceCandidates, options);
-=======
-				auto* webRtcTransport = new RTC::WebRtcTransport(
-				  this->shared, transportId, this, webRtcServer, iceCandidates, request->data);
->>>>>>> c8a71130
+				  new RTC::WebRtcTransport(this->shared, transportId, this, webRtcServer, iceCandidates, options);
 
 				// Insert into the map.
 				this->mapTransports[transportId] = webRtcTransport;
@@ -276,12 +267,7 @@
 				// This may throw.
 				CheckNoTransport(transportId);
 
-<<<<<<< HEAD
-				auto* plainTransport = new RTC::PlainTransport(transportId, this, body->options());
-=======
-				auto* plainTransport =
-				  new RTC::PlainTransport(this->shared, transportId, this, request->data);
->>>>>>> c8a71130
+				auto* plainTransport = new RTC::PlainTransport(this->shared, transportId, this, body->options());
 
 				// Insert into the map.
 				this->mapTransports[transportId] = plainTransport;
@@ -303,11 +289,7 @@
 				// This may throw.
 				CheckNoTransport(transportId);
 
-<<<<<<< HEAD
-				auto* pipeTransport = new RTC::PipeTransport(transportId, this, body->options());
-=======
-				auto* pipeTransport = new RTC::PipeTransport(this->shared, transportId, this, request->data);
->>>>>>> c8a71130
+				auto* pipeTransport = new RTC::PipeTransport(this->shared, transportId, this, body->options());
 
 				// Insert into the map.
 				this->mapTransports[transportId] = pipeTransport;
@@ -329,12 +311,7 @@
 				// This may throw.
 				CheckNoTransport(transportId);
 
-<<<<<<< HEAD
-				auto* directTransport = new RTC::DirectTransport(transportId, this, body->options());
-=======
-				auto* directTransport =
-				  new RTC::DirectTransport(this->shared, transportId, this, request->data);
->>>>>>> c8a71130
+				auto* directTransport = new RTC::DirectTransport(this->shared, transportId, this, body->options());
 
 				// Insert into the map.
 				this->mapTransports[transportId] = directTransport;
@@ -357,11 +334,7 @@
 				CheckNoRtpObserver(rtpObserverId);
 
 				auto* activeSpeakerObserver =
-<<<<<<< HEAD
-				  new RTC::ActiveSpeakerObserver(rtpObserverId, this, body->options());
-=======
-				  new RTC::ActiveSpeakerObserver(this->shared, rtpObserverId, this, request->data);
->>>>>>> c8a71130
+				  new RTC::ActiveSpeakerObserver(this->shared, rtpObserverId, this, body->options());
 
 				// Insert into the map.
 				this->mapRtpObservers[rtpObserverId] = activeSpeakerObserver;
@@ -381,12 +354,7 @@
 				// This may throw.
 				CheckNoRtpObserver(rtpObserverId);
 
-<<<<<<< HEAD
-				auto* audioLevelObserver = new RTC::AudioLevelObserver(rtpObserverId, this, body->options());
-=======
-				auto* audioLevelObserver =
-				  new RTC::AudioLevelObserver(this->shared, rtpObserverId, this, request->data);
->>>>>>> c8a71130
+				auto* audioLevelObserver = new RTC::AudioLevelObserver(this->shared, rtpObserverId, this, body->options());
 
 				// Insert into the map.
 				this->mapRtpObservers[rtpObserverId] = audioLevelObserver;
