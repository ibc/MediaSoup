#define MS_CLASS "RTC::Router"
// #define MS_LOG_DEV_LEVEL 3

#include "RTC/Router.hpp"
#include "Logger.hpp"
#include "MediaSoupErrors.hpp"
#include "Utils.hpp"
#include "RTC/AudioLevelObserver.hpp"
#include "RTC/DirectTransport.hpp"
#include "RTC/PipeTransport.hpp"
#include "RTC/PlainTransport.hpp"
#include "RTC/WebRtcTransport.hpp"
#include "RTC/ShmTransport.hpp"
<<<<<<< HEAD
=======

>>>>>>> bcccb3f5

namespace RTC
{
	/* Instance methods. */

	Router::Router(const std::string& id) : id(id)
	{
		MS_TRACE();
	}

	Router::~Router()
	{
		MS_TRACE();

		// Close all Transports.
		for (auto& kv : this->mapTransports)
		{
			auto* transport = kv.second;

			delete transport;
		}
		this->mapTransports.clear();

		// Close all RtpObservers.
		for (auto& kv : this->mapRtpObservers)
		{
			auto* rtpObserver = kv.second;

			delete rtpObserver;
		}
		this->mapRtpObservers.clear();

		// Clear other maps.
		this->mapProducerConsumers.clear();
		this->mapConsumerProducer.clear();
		this->mapProducerRtpObservers.clear();
		this->mapProducers.clear();
		this->mapDataProducerDataConsumers.clear();
		this->mapDataConsumerDataProducer.clear();
		this->mapDataProducers.clear();
	}

	void Router::FillJson(json& jsonObject) const
	{
		MS_TRACE();

		// Add id.
		jsonObject["id"] = this->id;

		// Add transportIds.
		jsonObject["transportIds"] = json::array();
		auto jsonTransportIdsIt    = jsonObject.find("transportIds");

		for (const auto& kv : this->mapTransports)
		{
			const auto& transportId = kv.first;

			jsonTransportIdsIt->emplace_back(transportId);
		}

		// Add rtpObserverIds.
		jsonObject["rtpObserverIds"] = json::array();
		auto jsonRtpObserverIdsIt    = jsonObject.find("rtpObserverIds");

		for (const auto& kv : this->mapRtpObservers)
		{
			const auto& rtpObserverId = kv.first;

			jsonRtpObserverIdsIt->emplace_back(rtpObserverId);
		}

		// Add mapProducerIdConsumerIds.
		jsonObject["mapProducerIdConsumerIds"] = json::object();
		auto jsonMapProducerConsumersIt        = jsonObject.find("mapProducerIdConsumerIds");

		for (const auto& kv : this->mapProducerConsumers)
		{
			auto* producer        = kv.first;
			const auto& consumers = kv.second;

			(*jsonMapProducerConsumersIt)[producer->id] = json::array();
			auto jsonProducerIdIt                       = jsonMapProducerConsumersIt->find(producer->id);

			for (auto* consumer : consumers)
			{
				jsonProducerIdIt->emplace_back(consumer->id);
			}
		}

		// Add mapConsumerIdProducerId.
		jsonObject["mapConsumerIdProducerId"] = json::object();
		auto jsonMapConsumerProducerIt        = jsonObject.find("mapConsumerIdProducerId");

		for (const auto& kv : this->mapConsumerProducer)
		{
			auto* consumer = kv.first;
			auto* producer = kv.second;

			(*jsonMapConsumerProducerIt)[consumer->id] = producer->id;
		}

		// Add mapProducerIdObserverIds.
		jsonObject["mapProducerIdObserverIds"] = json::object();
		auto jsonMapProducerRtpObserversIt     = jsonObject.find("mapProducerIdObserverIds");

		for (const auto& kv : this->mapProducerRtpObservers)
		{
			auto* producer           = kv.first;
			const auto& rtpObservers = kv.second;

			(*jsonMapProducerRtpObserversIt)[producer->id] = json::array();
			auto jsonProducerIdIt = jsonMapProducerRtpObserversIt->find(producer->id);

			for (auto* rtpObserver : rtpObservers)
			{
				jsonProducerIdIt->emplace_back(rtpObserver->id);
			}
		}

		// Add mapDataProducerIdDataConsumerIds.
		jsonObject["mapDataProducerIdDataConsumerIds"] = json::object();
		auto jsonMapDataProducerDataConsumersIt = jsonObject.find("mapDataProducerIdDataConsumerIds");

		for (const auto& kv : this->mapDataProducerDataConsumers)
		{
			auto* dataProducer        = kv.first;
			const auto& dataConsumers = kv.second;

			(*jsonMapDataProducerDataConsumersIt)[dataProducer->id] = json::array();
			auto jsonDataProducerIdIt = jsonMapDataProducerDataConsumersIt->find(dataProducer->id);

			for (auto* dataConsumer : dataConsumers)
			{
				jsonDataProducerIdIt->emplace_back(dataConsumer->id);
			}
		}

		// Add mapDataConsumerIdDataProducerId.
		jsonObject["mapDataConsumerIdDataProducerId"] = json::object();
		auto jsonMapDataConsumerDataProducerIt = jsonObject.find("mapDataConsumerIdDataProducerId");

		for (const auto& kv : this->mapDataConsumerDataProducer)
		{
			auto* dataConsumer = kv.first;
			auto* dataProducer = kv.second;

			(*jsonMapDataConsumerDataProducerIt)[dataConsumer->id] = dataProducer->id;
		}
	}

	void Router::HandleRequest(Channel::Request* request)
	{
		MS_TRACE();

		switch (request->methodId)
		{
			case Channel::Request::MethodId::ROUTER_DUMP:
			{
				json data = json::object();

				FillJson(data);

				request->Accept(data);

				break;
			}

			case Channel::Request::MethodId::ROUTER_CREATE_WEBRTC_TRANSPORT:
			{
				std::string transportId;

				// This may throw.
				SetNewTransportIdFromInternal(request->internal, transportId);

				// This may throw.
				auto* webRtcTransport = new RTC::WebRtcTransport(transportId, this, request->data);

				// Insert into the map.
				this->mapTransports[transportId] = webRtcTransport;

				MS_DEBUG_DEV("WebRtcTransport created [transportId:%s]", transportId.c_str());

				json data = json::object();

				webRtcTransport->FillJson(data);

				request->Accept(data);

				break;
			}

			case Channel::Request::MethodId::ROUTER_CREATE_PLAIN_TRANSPORT:
			{
				std::string transportId;

				// This may throw
				SetNewTransportIdFromInternal(request->internal, transportId);

				auto* plainTransport = new RTC::PlainTransport(transportId, this, request->data);

				// Insert into the map.
				this->mapTransports[transportId] = plainTransport;

				MS_DEBUG_DEV("PlainTransport created [transportId:%s]", transportId.c_str());

				json data = json::object();

				plainTransport->FillJson(data);

				request->Accept(data);

				break;
			}

			case Channel::Request::MethodId::ROUTER_CREATE_PIPE_TRANSPORT:
			{
				std::string transportId;

				// This may throw
				SetNewTransportIdFromInternal(request->internal, transportId);

				auto* pipeTransport = new RTC::PipeTransport(transportId, this, request->data);

				// Insert into the map.
				this->mapTransports[transportId] = pipeTransport;

				MS_DEBUG_DEV("PipeTransport created [transportId:%s]", transportId.c_str());

				json data = json::object();

				pipeTransport->FillJson(data);

				request->Accept(data);

				break;
			}

			case Channel::Request::MethodId::ROUTER_CREATE_SHM_TRANSPORT:
			{
				std::string transportId;

				// This may throw
				SetNewTransportIdFromInternal(request->internal, transportId);

				auto* shmTransport = new RTC::ShmTransport(transportId, this, request->data);

				// Insert into the map.
				this->mapTransports[transportId] = shmTransport;

				MS_DEBUG_DEV("shmTransport created [transportId:%s]", transportId.c_str());

				json data = json::object();

				shmTransport->FillJson(data);

				request->Accept(data);

<<<<<<< HEAD
=======
				break;
			}
			case Channel::Request::MethodId::ROUTER_CREATE_DIRECT_TRANSPORT:
			{
				std::string transportId;

				// This may throw
				SetNewTransportIdFromInternal(request->internal, transportId);

				auto* directTransport = new RTC::DirectTransport(transportId, this, request->data);

				// Insert into the map.
				this->mapTransports[transportId] = directTransport;

				MS_DEBUG_DEV("DirectTransport created [transportId:%s]", transportId.c_str());

				json data = json::object();

				directTransport->FillJson(data);

				request->Accept(data);

>>>>>>> bcccb3f5
				break;
			}

			case Channel::Request::MethodId::ROUTER_CREATE_AUDIO_LEVEL_OBSERVER:
			{
				std::string rtpObserverId;

				// This may throw
				SetNewRtpObserverIdFromInternal(request->internal, rtpObserverId);

				auto* audioLevelObserver = new RTC::AudioLevelObserver(rtpObserverId, request->data);

				// Insert into the map.
				this->mapRtpObservers[rtpObserverId] = audioLevelObserver;

				MS_DEBUG_DEV("AudioLevelObserver created [rtpObserverId:%s]", rtpObserverId.c_str());

				request->Accept();

				break;
			}

			case Channel::Request::MethodId::TRANSPORT_CLOSE:
			{
				// This may throw.
				RTC::Transport* transport = GetTransportFromInternal(request->internal);

				// Tell the Transport to close all its Producers and Consumers so it will
				// notify us about their closures.
				transport->CloseProducersAndConsumers();

				// Remove it from the map and delete it.
				this->mapTransports.erase(transport->id);

				MS_DEBUG_DEV("Transport closed [transportId:%s]", transport->id.c_str());

				// Delete it.
				delete transport;

				request->Accept();

				break;
			}

			case Channel::Request::MethodId::RTP_OBSERVER_CLOSE:
			{
				// This may throw.
				RTC::RtpObserver* rtpObserver = GetRtpObserverFromInternal(request->internal);

				// Remove it from the map.
				this->mapRtpObservers.erase(rtpObserver->id);

				// Iterate all entries in mapProducerRtpObservers and remove the closed one.
				for (auto& kv : this->mapProducerRtpObservers)
				{
					auto& rtpObservers = kv.second;

					rtpObservers.erase(rtpObserver);
				}

				MS_DEBUG_DEV("RtpObserver closed [rtpObserverId:%s]", rtpObserver->id.c_str());

				// Delete it.
				delete rtpObserver;

				request->Accept();

				break;
			}

			case Channel::Request::MethodId::RTP_OBSERVER_PAUSE:
			{
				// This may throw.
				RTC::RtpObserver* rtpObserver = GetRtpObserverFromInternal(request->internal);

				rtpObserver->Pause();

				request->Accept();

				break;
			}

			case Channel::Request::MethodId::RTP_OBSERVER_RESUME:
			{
				// This may throw.
				RTC::RtpObserver* rtpObserver = GetRtpObserverFromInternal(request->internal);

				rtpObserver->Resume();

				request->Accept();

				break;
			}

			case Channel::Request::MethodId::RTP_OBSERVER_ADD_PRODUCER:
			{
				// This may throw.
				RTC::RtpObserver* rtpObserver = GetRtpObserverFromInternal(request->internal);
				RTC::Producer* producer       = GetProducerFromInternal(request->internal);

				rtpObserver->AddProducer(producer);

				// Add to the map.
				this->mapProducerRtpObservers[producer].insert(rtpObserver);

				request->Accept();

				break;
			}

			case Channel::Request::MethodId::RTP_OBSERVER_REMOVE_PRODUCER:
			{
				// This may throw.
				RTC::RtpObserver* rtpObserver = GetRtpObserverFromInternal(request->internal);
				RTC::Producer* producer       = GetProducerFromInternal(request->internal);

				rtpObserver->RemoveProducer(producer);

				// Remove from the map.
				this->mapProducerRtpObservers[producer].erase(rtpObserver);

				request->Accept();

				break;
			}

			// Any other request must be delivered to the corresponding Transport.
			default:
			{
				// This may throw.
				RTC::Transport* transport = GetTransportFromInternal(request->internal);

				transport->HandleRequest(request);

				break;
			}
		}
	}

	void Router::HandleRequest(PayloadChannel::Request* request)
	{
		MS_TRACE();

		// This may throw.
		RTC::Transport* transport = GetTransportFromInternal(request->internal);

		transport->HandleRequest(request);
	}

	void Router::HandleNotification(PayloadChannel::Notification* notification)
	{
		MS_TRACE();

		// This may throw.
		RTC::Transport* transport = GetTransportFromInternal(notification->internal);

		transport->HandleNotification(notification);
	}

	void Router::SetNewTransportIdFromInternal(json& internal, std::string& transportId) const
	{
		MS_TRACE();

		auto jsonTransportIdIt = internal.find("transportId");

		if (jsonTransportIdIt == internal.end() || !jsonTransportIdIt->is_string())
			MS_THROW_ERROR("missing internal.transportId");

		transportId.assign(jsonTransportIdIt->get<std::string>());

		if (this->mapTransports.find(transportId) != this->mapTransports.end())
			MS_THROW_ERROR("a Transport with same transportId already exists");
	}

	RTC::Transport* Router::GetTransportFromInternal(json& internal) const
	{
		MS_TRACE();

		auto jsonTransportIdIt = internal.find("transportId");

		if (jsonTransportIdIt == internal.end() || !jsonTransportIdIt->is_string())
			MS_THROW_ERROR("missing internal.transportId");

		auto it = this->mapTransports.find(jsonTransportIdIt->get<std::string>());

		if (it == this->mapTransports.end())
			MS_THROW_ERROR("Transport not found");

		RTC::Transport* transport = it->second;

		return transport;
	}

	void Router::SetNewRtpObserverIdFromInternal(json& internal, std::string& rtpObserverId) const
	{
		MS_TRACE();

		auto jsonRtpObserverIdIt = internal.find("rtpObserverId");

		if (jsonRtpObserverIdIt == internal.end() || !jsonRtpObserverIdIt->is_string())
			MS_THROW_ERROR("missing internal.rtpObserverId");

		rtpObserverId.assign(jsonRtpObserverIdIt->get<std::string>());

		if (this->mapRtpObservers.find(rtpObserverId) != this->mapRtpObservers.end())
			MS_THROW_ERROR("an RtpObserver with same rtpObserverId already exists");
	}

	RTC::RtpObserver* Router::GetRtpObserverFromInternal(json& internal) const
	{
		MS_TRACE();

		auto jsonRtpObserverIdIt = internal.find("rtpObserverId");

		if (jsonRtpObserverIdIt == internal.end() || !jsonRtpObserverIdIt->is_string())
			MS_THROW_ERROR("missing internal.rtpObserverId");

		auto it = this->mapRtpObservers.find(jsonRtpObserverIdIt->get<std::string>());

		if (it == this->mapRtpObservers.end())
			MS_THROW_ERROR("RtpObserver not found");

		RTC::RtpObserver* rtpObserver = it->second;

		return rtpObserver;
	}

	RTC::Producer* Router::GetProducerFromInternal(json& internal) const
	{
		MS_TRACE();

		auto jsonProducerIdIt = internal.find("producerId");

		if (jsonProducerIdIt == internal.end() || !jsonProducerIdIt->is_string())
			MS_THROW_ERROR("missing internal.producerId");

		auto it = this->mapProducers.find(jsonProducerIdIt->get<std::string>());

		if (it == this->mapProducers.end())
			MS_THROW_ERROR("Producer not found");

		RTC::Producer* producer = it->second;

		return producer;
	}

	inline void Router::OnTransportNewProducer(RTC::Transport* /*transport*/, RTC::Producer* producer)
	{
		MS_TRACE();

		MS_ASSERT(
		  this->mapProducerConsumers.find(producer) == this->mapProducerConsumers.end(),
		  "Producer already present in mapProducerConsumers");

		if (this->mapProducers.find(producer->id) != this->mapProducers.end())
		{
			MS_THROW_ERROR("Producer already present in mapProducers [producerId:%s]", producer->id.c_str());
		}

		// Insert the Producer in the maps.
		this->mapProducers[producer->id] = producer;
		this->mapProducerConsumers[producer];
		this->mapProducerRtpObservers[producer];
	}

	inline void Router::OnTransportProducerClosed(RTC::Transport* /*transport*/, RTC::Producer* producer)
	{
		MS_TRACE();

		auto mapProducerConsumersIt    = this->mapProducerConsumers.find(producer);
		auto mapProducersIt            = this->mapProducers.find(producer->id);
		auto mapProducerRtpObserversIt = this->mapProducerRtpObservers.find(producer);

		MS_ASSERT(
		  mapProducerConsumersIt != this->mapProducerConsumers.end(),
		  "Producer not present in mapProducerConsumers");
		MS_ASSERT(mapProducersIt != this->mapProducers.end(), "Producer not present in mapProducers");
		MS_ASSERT(
		  mapProducerRtpObserversIt != this->mapProducerRtpObservers.end(),
		  "Producer not present in mapProducerRtpObservers");

		// Close all Consumers associated to the closed Producer.
		auto& consumers = mapProducerConsumersIt->second;

		// NOTE: While iterating the set of Consumers, we call ProducerClosed() on each
		// one, which will end calling Router::OnTransportConsumerProducerClosed(),
		// which will remove the Consumer from mapConsumerProducer but won't remove the
		// closed Consumer from the set of Consumers in mapProducerConsumers (here will
		// erase the complete entry in that map).
		for (auto* consumer : consumers)
		{
			// Call consumer->ProducerClosed() so the Consumer will notify the Node process,
			// will notify its Transport, and its Transport will delete the Consumer.
			consumer->ProducerClosed();
		}

		// Tell all RtpObservers that the Producer has been closed.
		auto& rtpObservers = mapProducerRtpObserversIt->second;

		for (auto* rtpObserver : rtpObservers)
		{
			rtpObserver->RemoveProducer(producer);
		}

		// Remove the Producer from the maps.
		this->mapProducers.erase(mapProducersIt);
		this->mapProducerConsumers.erase(mapProducerConsumersIt);
		this->mapProducerRtpObservers.erase(mapProducerRtpObserversIt);
	}

	inline void Router::OnTransportProducerPaused(RTC::Transport* /*transport*/, RTC::Producer* producer)
	{
		MS_TRACE();

		auto& consumers = this->mapProducerConsumers.at(producer);

		for (auto* consumer : consumers)
		{
			consumer->ProducerPaused();
		}

		auto it = this->mapProducerRtpObservers.find(producer);

		if (it != this->mapProducerRtpObservers.end())
		{
			auto& rtpObservers = it->second;

			for (auto* rtpObserver : rtpObservers)
			{
				rtpObserver->ProducerPaused(producer);
			}
		}
	}

	inline void Router::OnTransportProducerResumed(RTC::Transport* /*transport*/, RTC::Producer* producer)
	{
		MS_TRACE();

		auto& consumers = this->mapProducerConsumers.at(producer);

		for (auto* consumer : consumers)
		{
			consumer->ProducerResumed();
		}

		auto it = this->mapProducerRtpObservers.find(producer);

		if (it != this->mapProducerRtpObservers.end())
		{
			auto& rtpObservers = it->second;

			for (auto* rtpObserver : rtpObservers)
			{
				rtpObserver->ProducerResumed(producer);
			}
		}
	}

	inline void Router::OnTransportProducerNewRtpStream(
	  RTC::Transport* /*transport*/, RTC::Producer* producer, RTC::RtpStream* rtpStream, uint32_t mappedSsrc)
	{
		MS_TRACE();

		auto& consumers = this->mapProducerConsumers.at(producer);

		for (auto* consumer : consumers)
		{
			consumer->ProducerNewRtpStream(rtpStream, mappedSsrc);
		}
	}

	inline void Router::OnTransportProducerRtpStreamScore(
	  RTC::Transport* /*transport*/,
	  RTC::Producer* producer,
	  RTC::RtpStream* rtpStream,
	  uint8_t score,
	  uint8_t previousScore)
	{
		MS_TRACE();

		auto& consumers = this->mapProducerConsumers.at(producer);

		for (auto* consumer : consumers)
		{
			consumer->ProducerRtpStreamScore(rtpStream, score, previousScore);
		}
	}

	inline void Router::OnTransportProducerRtcpSenderReport(
	  RTC::Transport* /*transport*/, RTC::Producer* producer, RTC::RtpStream* rtpStream, bool first)
	{
		MS_TRACE();

		auto& consumers = this->mapProducerConsumers.at(producer);

		for (auto* consumer : consumers)
		{
			consumer->ProducerRtcpSenderReport(rtpStream, first);
		}
	}

	inline void Router::OnTransportProducerRtpPacketReceived(
	  RTC::Transport* /*transport*/, RTC::Producer* producer, RTC::RtpPacket* packet)
	{
		MS_TRACE();

		auto& consumers = this->mapProducerConsumers.at(producer);

		for (auto* consumer : consumers)
		{
			// Update MID RTP extension value.
			const auto& mid = consumer->GetRtpParameters().mid;

			if (!mid.empty())
				packet->UpdateMid(mid);

			consumer->SendRtpPacket(packet);
		}

		auto it = this->mapProducerRtpObservers.find(producer);

		if (it != this->mapProducerRtpObservers.end())
		{
			auto& rtpObservers = it->second;

			for (auto* rtpObserver : rtpObservers)
			{
				rtpObserver->ReceiveRtpPacket(producer, packet);
			}
		}
	}

	inline void Router::OnTransportNeedWorstRemoteFractionLost(
	  RTC::Transport* /*transport*/,
	  RTC::Producer* producer,
	  uint32_t mappedSsrc,
	  uint8_t& worstRemoteFractionLost)
	{
		MS_TRACE();

		auto& consumers = this->mapProducerConsumers.at(producer);

		for (auto* consumer : consumers)
		{
			consumer->NeedWorstRemoteFractionLost(mappedSsrc, worstRemoteFractionLost);
		}
	}

	inline void Router::OnTransportNewConsumer(
	  RTC::Transport* /*transport*/, RTC::Consumer* consumer, std::string& producerId)
	{
		MS_TRACE();

		auto mapProducersIt = this->mapProducers.find(producerId);

		if (mapProducersIt == this->mapProducers.end())
			MS_THROW_ERROR("Producer not found [producerId:%s]", producerId.c_str());

		auto* producer              = mapProducersIt->second;
		auto mapProducerConsumersIt = this->mapProducerConsumers.find(producer);

		MS_ASSERT(
		  mapProducerConsumersIt != this->mapProducerConsumers.end(),
		  "Producer not present in mapProducerConsumers");
		MS_ASSERT(
		  this->mapConsumerProducer.find(consumer) == this->mapConsumerProducer.end(),
		  "Consumer already present in mapConsumerProducer");

		// Update the Consumer status based on the Producer status.
		if (producer->IsPaused())
			consumer->ProducerPaused();

		// Insert the Consumer in the maps.
		auto& consumers = mapProducerConsumersIt->second;

		consumers.insert(consumer);
		this->mapConsumerProducer[consumer] = producer;

		// Get all streams in the Producer and provide the Consumer with them.
		for (const auto& kv : producer->GetRtpStreams())
		{
			auto* rtpStream     = kv.first;
			uint32_t mappedSsrc = kv.second;

			consumer->ProducerRtpStream(rtpStream, mappedSsrc);
		}

		// Provide the Consumer with the scores of all streams in the Producer.
		consumer->ProducerRtpStreamScores(producer->GetRtpStreamScores());
	}

	inline void Router::OnTransportConsumerClosed(RTC::Transport* /*transport*/, RTC::Consumer* consumer)
	{
		MS_TRACE();

		// NOTE:
		// This callback is called when the Consumer has been closed but its Producer
		// remains alive, so the entry in mapProducerConsumers still exists and must
		// be removed.

		auto mapConsumerProducerIt = this->mapConsumerProducer.find(consumer);

		MS_ASSERT(
		  mapConsumerProducerIt != this->mapConsumerProducer.end(),
		  "Consumer not present in mapConsumerProducer");

		// Get the associated Producer.
		auto* producer = mapConsumerProducerIt->second;

		MS_ASSERT(
		  this->mapProducerConsumers.find(producer) != this->mapProducerConsumers.end(),
		  "Producer not present in mapProducerConsumers");

		// Remove the Consumer from the set of Consumers of the Producer.
		auto& consumers = this->mapProducerConsumers.at(producer);

		consumers.erase(consumer);

		// Remove the Consumer from the map.
		this->mapConsumerProducer.erase(mapConsumerProducerIt);
	}

	inline void Router::OnTransportConsumerProducerClosed(
	  RTC::Transport* /*transport*/, RTC::Consumer* consumer)
	{
		MS_TRACE();

		// NOTE:
		// This callback is called when the Consumer has been closed because its
		// Producer was closed, so the entry in mapProducerConsumers has already been
		// removed.

		auto mapConsumerProducerIt = this->mapConsumerProducer.find(consumer);

		MS_ASSERT(
		  mapConsumerProducerIt != this->mapConsumerProducer.end(),
		  "Consumer not present in mapConsumerProducer");

		// Remove the Consumer from the map.
		this->mapConsumerProducer.erase(mapConsumerProducerIt);
	}

	inline void Router::OnTransportConsumerKeyFrameRequested(
	  RTC::Transport* /*transport*/, RTC::Consumer* consumer, uint32_t mappedSsrc)
	{
		MS_TRACE();

		auto* producer = this->mapConsumerProducer.at(consumer);

		producer->RequestKeyFrame(mappedSsrc);
	}

	inline void Router::OnTransportNewDataProducer(
	  RTC::Transport* /*transport*/, RTC::DataProducer* dataProducer)
	{
		MS_TRACE();

		MS_ASSERT(
		  this->mapDataProducerDataConsumers.find(dataProducer) ==
		    this->mapDataProducerDataConsumers.end(),
		  "DataProducer already present in mapDataProducerDataConsumers");

		if (this->mapDataProducers.find(dataProducer->id) != this->mapDataProducers.end())
		{
			MS_THROW_ERROR(
			  "DataProducer already present in mapDataProducers [dataProducerId:%s]",
			  dataProducer->id.c_str());
		}

		// Insert the DataProducer in the maps.
		this->mapDataProducers[dataProducer->id] = dataProducer;
		this->mapDataProducerDataConsumers[dataProducer];
	}

	inline void Router::OnTransportDataProducerClosed(
	  RTC::Transport* /*transport*/, RTC::DataProducer* dataProducer)
	{
		MS_TRACE();

		auto mapDataProducerDataConsumersIt = this->mapDataProducerDataConsumers.find(dataProducer);
		auto mapDataProducersIt             = this->mapDataProducers.find(dataProducer->id);

		MS_ASSERT(
		  mapDataProducerDataConsumersIt != this->mapDataProducerDataConsumers.end(),
		  "DataProducer not present in mapDataProducerDataConsumers");
		MS_ASSERT(
		  mapDataProducersIt != this->mapDataProducers.end(),
		  "DataProducer not present in mapDataProducers");

		// Close all DataConsumers associated to the closed DataProducer.
		auto& dataConsumers = mapDataProducerDataConsumersIt->second;

		// NOTE: While iterating the set of DataConsumers, we call DataProducerClosed()
		// on each one, which will end calling
		// Router::OnTransportDataConsumerDataProducerClosed(), which will remove the
		// DataConsumer from mapDataConsumerDataProducer but won't remove the closed
		// DataConsumer from the set of DataConsumers in mapDataProducerDataConsumers
		// (here will erase the complete entry in that map).
		for (auto* dataConsumer : dataConsumers)
		{
			// Call dataConsumer->DataProducerClosed() so the DataConsumer will notify the Node
			// process, will notify its Transport, and its Transport will delete the DataConsumer.
			dataConsumer->DataProducerClosed();
		}

		// Remove the DataProducer from the maps.
		this->mapDataProducers.erase(mapDataProducersIt);
		this->mapDataProducerDataConsumers.erase(mapDataProducerDataConsumersIt);
	}

	inline void Router::OnTransportDataProducerMessageReceived(
	  RTC::Transport* /*transport*/,
	  RTC::DataProducer* dataProducer,
	  uint32_t ppid,
	  const uint8_t* msg,
	  size_t len)
	{
		MS_TRACE();

		auto& dataConsumers = this->mapDataProducerDataConsumers.at(dataProducer);

		for (auto* consumer : dataConsumers)
		{
			consumer->SendMessage(ppid, msg, len);
		}
	}

	inline void Router::OnTransportNewDataConsumer(
	  RTC::Transport* /*transport*/, RTC::DataConsumer* dataConsumer, std::string& dataProducerId)
	{
		MS_TRACE();

		auto mapDataProducersIt = this->mapDataProducers.find(dataProducerId);

		if (mapDataProducersIt == this->mapDataProducers.end())
			MS_THROW_ERROR("DataProducer not found [dataProducerId:%s]", dataProducerId.c_str());

		auto* dataProducer                  = mapDataProducersIt->second;
		auto mapDataProducerDataConsumersIt = this->mapDataProducerDataConsumers.find(dataProducer);

		MS_ASSERT(
		  mapDataProducerDataConsumersIt != this->mapDataProducerDataConsumers.end(),
		  "DataProducer not present in mapDataProducerDataConsumers");
		MS_ASSERT(
		  this->mapDataConsumerDataProducer.find(dataConsumer) == this->mapDataConsumerDataProducer.end(),
		  "DataConsumer already present in mapDataConsumerDataProducer");

		// Insert the DataConsumer in the maps.
		auto& dataConsumers = mapDataProducerDataConsumersIt->second;

		dataConsumers.insert(dataConsumer);
		this->mapDataConsumerDataProducer[dataConsumer] = dataProducer;
	}

	inline void Router::OnTransportDataConsumerClosed(
	  RTC::Transport* /*transport*/, RTC::DataConsumer* dataConsumer)
	{
		MS_TRACE();

		// NOTE:
		// This callback is called when the DataConsumer has been closed but its DataProducer
		// remains alive, so the entry in mapDataProducerDataConsumers still exists and must
		// be removed.

		auto mapDataConsumerDataProducerIt = this->mapDataConsumerDataProducer.find(dataConsumer);

		MS_ASSERT(
		  mapDataConsumerDataProducerIt != this->mapDataConsumerDataProducer.end(),
		  "DataConsumer not present in mapDataConsumerDataProducer");

		// Get the associated DataProducer.
		auto* dataProducer = mapDataConsumerDataProducerIt->second;

		MS_ASSERT(
		  this->mapDataProducerDataConsumers.find(dataProducer) !=
		    this->mapDataProducerDataConsumers.end(),
		  "DataProducer not present in mapDataProducerDataConsumers");

		// Remove the DataConsumer from the set of DataConsumers of the DataProducer.
		auto& dataConsumers = this->mapDataProducerDataConsumers.at(dataProducer);

		dataConsumers.erase(dataConsumer);

		// Remove the DataConsumer from the map.
		this->mapDataConsumerDataProducer.erase(mapDataConsumerDataProducerIt);
	}

	inline void Router::OnTransportDataConsumerDataProducerClosed(
	  RTC::Transport* /*transport*/, RTC::DataConsumer* dataConsumer)
	{
		MS_TRACE();

		// NOTE:
		// This callback is called when the DataConsumer has been closed because its
		// DataProducer was closed, so the entry in mapDataProducerDataConsumers has already
		// been removed.

		auto mapDataConsumerDataProducerIt = this->mapDataConsumerDataProducer.find(dataConsumer);

		MS_ASSERT(
		  mapDataConsumerDataProducerIt != this->mapDataConsumerDataProducer.end(),
		  "DataConsumer not present in mapDataConsumerDataProducer");

		// Remove the DataConsumer from the map.
		this->mapDataConsumerDataProducer.erase(mapDataConsumerDataProducerIt);
	}
} // namespace RTC<|MERGE_RESOLUTION|>--- conflicted
+++ resolved
@@ -11,10 +11,6 @@
 #include "RTC/PlainTransport.hpp"
 #include "RTC/WebRtcTransport.hpp"
 #include "RTC/ShmTransport.hpp"
-<<<<<<< HEAD
-=======
-
->>>>>>> bcccb3f5
 
 namespace RTC
 {
@@ -272,8 +268,6 @@
 
 				request->Accept(data);
 
-<<<<<<< HEAD
-=======
 				break;
 			}
 			case Channel::Request::MethodId::ROUTER_CREATE_DIRECT_TRANSPORT:
@@ -296,7 +290,6 @@
 
 				request->Accept(data);
 
->>>>>>> bcccb3f5
 				break;
 			}
 
