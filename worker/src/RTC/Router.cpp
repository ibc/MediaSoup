--- conflicted
+++ resolved
@@ -10,9 +10,8 @@
 #include "RTC/PipeTransport.hpp"
 #include "RTC/PlainTransport.hpp"
 #include "RTC/WebRtcTransport.hpp"
-#ifdef SFU_SHM
-  #include "RTC/ShmTransport.hpp"
-#endif
+#include "RTC/ShmTransport.hpp"
+
 
 namespace RTC
 {
@@ -250,10 +249,8 @@
 				break;
 			}
 
-<<<<<<< HEAD
 			case Channel::Request::MethodId::ROUTER_CREATE_SHM_TRANSPORT:
 			{
-#ifdef SFU_SHM
 				std::string transportId;
 
 				// This may throw
@@ -271,10 +268,9 @@
 				shmTransport->FillJson(data);
 
 				request->Accept(data);
-#else
-				request->Accept();
-#endif
-=======
+
+				break;
+			}
 			case Channel::Request::MethodId::ROUTER_CREATE_DIRECT_TRANSPORT:
 			{
 				std::string transportId;
@@ -295,7 +291,6 @@
 
 				request->Accept(data);
 
->>>>>>> be105ab5
 				break;
 			}
 
