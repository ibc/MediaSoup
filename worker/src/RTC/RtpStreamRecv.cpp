--- conflicted
+++ resolved
@@ -236,15 +236,7 @@
 
 		auto baseStats = RTC::RtpStream::FillBufferStats(builder);
 
-<<<<<<< HEAD
 		std::vector<flatbuffers::Offset<FBS::RtpStream::BitrateByLayer>> bitrateByLayer;
-=======
-		jsonObject["type"]        = "inbound-rtp";
-		jsonObject["jitter"]      = static_cast<uint32_t>(this->jitter);
-		jsonObject["packetCount"] = this->transmissionCounter.GetPacketCount();
-		jsonObject["byteCount"]   = this->transmissionCounter.GetBytes();
-		jsonObject["bitrate"]     = this->transmissionCounter.GetBitrate(nowMs);
->>>>>>> 5d31b535
 
 		if (GetSpatialLayers() > 1 || GetTemporalLayers() > 1)
 		{
@@ -263,7 +255,7 @@
 		auto stats = FBS::RtpStream::CreateRecvStatsDirect(
 		  builder,
 		  baseStats,
-		  this->jitter,
+		  static_cast<uint32_t>(this->jitter),
 		  this->transmissionCounter.GetPacketCount(),
 		  this->transmissionCounter.GetBytes(),
 		  this->transmissionCounter.GetBitrate(nowMs),
