--- conflicted
+++ resolved
@@ -37,11 +37,7 @@
 
 		auto jsonShmNameIt = jsonShmIt->find("name");
 		if (jsonShmNameIt == jsonShmIt->end())
-<<<<<<< HEAD
-			MS_THROW_TYPE_ERROR("missing shm.name in %s", data.dump().c_str());
-=======
 			MS_THROW_TYPE_ERROR("missing shm.name in [%s]", data.dump().c_str());
->>>>>>> bcccb3f5
 		else if (!jsonShmNameIt->is_string())
 			MS_THROW_TYPE_ERROR("wrong shm.name (not a string) in [%s]", data.dump().c_str());
 
@@ -126,8 +122,6 @@
 
 		// Call the parent method.
 		RTC::Transport::FillJson(jsonObject);
-<<<<<<< HEAD
-=======
 
 		jsonObject["shm"] = json::object();
 		auto jsonIt = jsonObject.find("shm");
@@ -158,7 +152,6 @@
 				(*jsonIt)["status"] = "undefined";
 				break;
 		}
->>>>>>> bcccb3f5
 	}
 
 	void ShmTransport::FillJsonStats(json& jsonArray)
@@ -319,17 +312,7 @@
 	}
 
 
-<<<<<<< HEAD
-	void ShmTransport::SendRtpPacket(RTC::RtpPacket* packet, onSendCallback* /* cb */)
-=======
-	inline bool ShmTransport::IsFullyConnected() const
-	{
-		return this->shmCtx.Status() == DepLibSfuShm::SHM_WRT_READY;
-	}
-
-
-	void ShmTransport::SendRtpPacket(RTC::Consumer* /* consumer */, RTC::RtpPacket* packet, onSendCallback* /* cb */)
->>>>>>> bcccb3f5
+	void ShmTransport::SendRtpPacket(RTC::Consumer* consumer, RTC::RtpPacket* packet, onSendCallback* /* cb */)
 	{
 		MS_TRACE();
 
