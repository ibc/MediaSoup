--- conflicted
+++ resolved
@@ -41,10 +41,7 @@
 	{
 		MS_TRACE();
 
-<<<<<<< HEAD
 		// Allow just MaxTcpConnectionsPerServer.
-=======
->>>>>>> 2c1f123a
 		if (GetNumConnections() >= MaxTcpConnectionsPerServer)
 		{
 			MS_ERROR("cannot handle more than %zu connections", MaxTcpConnectionsPerServer);
@@ -59,10 +56,6 @@
 	{
 		MS_TRACE();
 
-<<<<<<< HEAD
-		this->listener->OnTcpConnectionClosed(this, static_cast<RTC::TcpConnection*>(connection));
-=======
 		this->listener->OnRtcTcpConnectionClosed(this, static_cast<RTC::TcpConnection*>(connection));
->>>>>>> 2c1f123a
 	}
 } // namespace RTC