--- conflicted
+++ resolved
@@ -2622,7 +2622,6 @@
 			sentInfo.size        = packet->GetSize();
 			sentInfo.sendingAtMs = DepLibUV::GetTimeMs();
 
-<<<<<<< HEAD
 			ctx->tccClient  = this->tccClient;
 			ctx->packetInfo = packetInfo;
 			ctx->senderBwe  = senderBwe;
@@ -2630,31 +2629,6 @@
 #else
 			ctx->tccClient  = this->tccClient;
 			ctx->packetInfo = packetInfo;
-=======
-			auto* cb = new onSendCallback(
-			  [tccClient, &packetInfo, senderBwe, &sentInfo](bool sent)
-			  {
-				  if (sent)
-				  {
-					  tccClient->PacketSent(packetInfo, DepLibUV::GetTimeMsInt64());
-
-					  sentInfo.sentAtMs = DepLibUV::GetTimeMs();
-
-					  senderBwe->RtpPacketSent(sentInfo);
-				  }
-			  });
-
-			SendRtpPacket(consumer, packet, cb);
-#else
-			const auto* cb = new onSendCallback(
-			  [tccClient, &packetInfo](bool sent)
-			  {
-				  if (sent)
-					  tccClient->PacketSent(packetInfo, DepLibUV::GetTimeMsInt64());
-			  });
-
-			SendRtpPacket(consumer, packet, cb);
->>>>>>> 20d11ff4
 #endif
 			SendRtpPacket(consumer, packet, OnSendCallback, ctx);
 		}
@@ -2705,7 +2679,6 @@
 			sentInfo.size        = packet->GetSize();
 			sentInfo.sendingAtMs = DepLibUV::GetTimeMs();
 
-<<<<<<< HEAD
 			ctx->tccClient  = this->tccClient;
 			ctx->packetInfo = packetInfo;
 			ctx->senderBwe  = senderBwe;
@@ -2713,31 +2686,6 @@
 #else
 			ctx->tccClient  = this->tccClient;
 			ctx->packetInfo = packetInfo;
-=======
-			auto* cb = new onSendCallback(
-			  [tccClient, &packetInfo, senderBwe, &sentInfo](bool sent)
-			  {
-				  if (sent)
-				  {
-					  tccClient->PacketSent(packetInfo, DepLibUV::GetTimeMsInt64());
-
-					  sentInfo.sentAtMs = DepLibUV::GetTimeMs();
-
-					  senderBwe->RtpPacketSent(sentInfo);
-				  }
-			  });
-
-			SendRtpPacket(consumer, packet, cb);
-#else
-			const auto* cb = new onSendCallback(
-			  [tccClient, &packetInfo](bool sent)
-			  {
-				  if (sent)
-					  tccClient->PacketSent(packetInfo, DepLibUV::GetTimeMsInt64());
-			  });
-
-			SendRtpPacket(consumer, packet, cb);
->>>>>>> 20d11ff4
 #endif
 			SendRtpPacket(consumer, packet, OnSendCallback, ctx);
 		}
@@ -3056,7 +3004,6 @@
 			sentInfo.isProbation = true;
 			sentInfo.sendingAtMs = DepLibUV::GetTimeMs();
 
-<<<<<<< HEAD
 			ctx->tccClient  = this->tccClient;
 			ctx->packetInfo = packetInfo;
 			ctx->senderBwe  = senderBwe;
@@ -3064,31 +3011,6 @@
 #else
 			ctx->tccClient  = this->tccClient;
 			ctx->packetInfo = packetInfo;
-=======
-			auto* cb = new onSendCallback(
-			  [tccClient, &packetInfo, senderBwe, &sentInfo](bool sent)
-			  {
-				  if (sent)
-				  {
-					  tccClient->PacketSent(packetInfo, DepLibUV::GetTimeMsInt64());
-
-					  sentInfo.sentAtMs = DepLibUV::GetTimeMs();
-
-					  senderBwe->RtpPacketSent(sentInfo);
-				  }
-			  });
-
-			SendRtpPacket(nullptr, packet, cb);
-#else
-			const auto* cb = new onSendCallback(
-			  [tccClient, &packetInfo](bool sent)
-			  {
-				  if (sent)
-					  tccClient->PacketSent(packetInfo, DepLibUV::GetTimeMsInt64());
-			  });
-
-			SendRtpPacket(nullptr, packet, cb);
->>>>>>> 20d11ff4
 #endif
 			SendRtpPacket(nullptr, packet, OnSendCallback, ctx);
 		}
