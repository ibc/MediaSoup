--- conflicted
+++ resolved
@@ -1980,19 +1980,15 @@
 							continue;
 						}
 
-<<<<<<< HEAD
-						MS_DEBUG_TAG_LIVELYAPP(
-						  rtcp, this->appData,
-=======
 						// Special case for (unused) RTCP-RR from the RTX stream.
 						if (GetConsumerByRtxSsrc(report->GetSsrc()) != nullptr)
 						{
 							continue;
 						}
 
-						MS_DEBUG_TAG(
-						  rtcp,
->>>>>>> 45ac3977
+
+						MS_DEBUG_TAG_LIVELYAPP(
+						  rtcp, this->appData,
 						  "no Consumer found for received Receiver Report [ssrc:%" PRIu32 "]",
 						  report->GetSsrc());
 
