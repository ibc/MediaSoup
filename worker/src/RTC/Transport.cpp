--- conflicted
+++ resolved
@@ -608,8 +608,7 @@
 				break;
 			}
 
-<<<<<<< HEAD
-			case Channel::Request::MethodId::TRANSPORT_SET_MAX_OUTGOING_BITRATE:
+			case Channel::ChannelRequest::MethodId::TRANSPORT_SET_MAX_OUTGOING_BITRATE:
 			{
 				auto jsonBitrateIt = request->data.find("bitrate");
 
@@ -643,10 +642,7 @@
 				break;
 			}
 
-			case Channel::Request::MethodId::TRANSPORT_PRODUCE:
-=======
 			case Channel::ChannelRequest::MethodId::TRANSPORT_PRODUCE:
->>>>>>> b13b5d53
 			{
 				std::string producerId;
 
