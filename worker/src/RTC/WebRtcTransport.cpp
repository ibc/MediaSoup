#define MS_CLASS "RTC::WebRtcTransport"
// #define MS_LOG_DEV

#include "RTC/WebRtcTransport.hpp"
#include "Logger.hpp"
#include "MediaSoupErrors.hpp"
#include "Utils.hpp"
#include "Channel/Notifier.hpp"
#include <cmath> // std::pow()

namespace RTC
{
	/* Static. */

	static constexpr uint16_t IceCandidateDefaultLocalPriority{ 10000 };
	// We just provide "host" candidates so type preference is fixed.
	static constexpr uint16_t IceTypePreference{ 64 };
	// We do not support non rtcp-mux so component is always 1.
	static constexpr uint16_t IceComponent{ 1 };

	static inline uint32_t generateIceCandidatePriority(uint16_t localPreference)
	{
		MS_TRACE();

		return std::pow(2, 24) * IceTypePreference + std::pow(2, 8) * localPreference +
		       std::pow(2, 0) * (256 - IceComponent);
	}

	/* Instance methods. */

	WebRtcTransport::WebRtcTransport(const std::string& id, RTC::Transport::Listener* listener, json& data)
	  : RTC::Transport::Transport(id, listener, data)
	{
		MS_TRACE();

		bool enableUdp{ true };
		auto jsonEnableUdpIt = data.find("enableUdp");

		if (jsonEnableUdpIt != data.end())
		{
			if (!jsonEnableUdpIt->is_boolean())
				MS_THROW_TYPE_ERROR("wrong enableUdp (not a boolean)");

			enableUdp = jsonEnableUdpIt->get<bool>();
		}

		bool enableTcp{ false };
		auto jsonEnableTcpIt = data.find("enableTcp");

		if (jsonEnableTcpIt != data.end())
		{
			if (!jsonEnableTcpIt->is_boolean())
				MS_THROW_TYPE_ERROR("wrong enableTcp (not a boolean)");

			enableTcp = jsonEnableTcpIt->get<bool>();
		}

		bool preferUdp{ false };
		auto jsonPreferUdpIt = data.find("preferUdp");

		if (jsonPreferUdpIt != data.end())
		{
			if (!jsonPreferUdpIt->is_boolean())
				MS_THROW_TYPE_ERROR("wrong preferUdp (not a boolean)");

			preferUdp = jsonPreferUdpIt->get<bool>();
		}

		bool preferTcp{ false };
		auto jsonPreferTcpIt = data.find("preferTcp");

		if (jsonPreferTcpIt != data.end())
		{
			if (!jsonPreferTcpIt->is_boolean())
				MS_THROW_TYPE_ERROR("wrong preferTcp (not a boolean)");

			preferTcp = jsonPreferTcpIt->get<bool>();
		}

		auto jsonListenIpsIt = data.find("listenIps");

		if (jsonListenIpsIt == data.end())
			MS_THROW_TYPE_ERROR("missing listenIps");
		else if (!jsonListenIpsIt->is_array())
			MS_THROW_TYPE_ERROR("wrong listenIps (not an array)");
		else if (jsonListenIpsIt->empty())
			MS_THROW_TYPE_ERROR("wrong listenIps (empty array)");
		else if (jsonListenIpsIt->size() > 8)
			MS_THROW_TYPE_ERROR("wrong listenIps (too many IPs)");

		std::vector<ListenIp> listenIps(jsonListenIpsIt->size());

		for (size_t i{ 0 }; i < jsonListenIpsIt->size(); ++i)
		{
			auto& jsonListenIp = (*jsonListenIpsIt)[i];
			auto& listenIp     = listenIps[i];

			if (!jsonListenIp.is_object())
				MS_THROW_TYPE_ERROR("wrong listenIp (not an object)");

			auto jsonIpIt = jsonListenIp.find("ip");

			if (jsonIpIt == jsonListenIp.end())
				MS_THROW_TYPE_ERROR("missing listenIp.ip");
			else if (!jsonIpIt->is_string())
				MS_THROW_TYPE_ERROR("wrong listenIp.ip (not an string");

			listenIp.ip.assign(jsonIpIt->get<std::string>());

			// This may throw.
			Utils::IP::NormalizeIp(listenIp.ip);

			auto jsonAnnouncedIpIt = jsonListenIp.find("announcedIp");

			if (jsonAnnouncedIpIt != jsonListenIp.end())
			{
				if (!jsonAnnouncedIpIt->is_string())
					MS_THROW_TYPE_ERROR("wrong listenIp.announcedIp (not an string)");

				listenIp.announcedIp.assign(jsonAnnouncedIpIt->get<std::string>());
			}
		}

		try
		{
			uint16_t iceLocalPreferenceDecrement{ 0 };

			if (enableUdp && enableTcp)
				this->iceCandidates.reserve(2 * jsonListenIpsIt->size());
			else
				this->iceCandidates.reserve(jsonListenIpsIt->size());

			for (auto& listenIp : listenIps)
			{
				if (enableUdp)
				{
					uint16_t iceLocalPreference =
					  IceCandidateDefaultLocalPriority - iceLocalPreferenceDecrement;

					if (preferUdp)
						iceLocalPreference += 1000;

					uint32_t icePriority = generateIceCandidatePriority(iceLocalPreference);

					// This may throw.
					auto* udpSocket = new RTC::UdpSocket(this, listenIp.ip);

					this->udpSockets[udpSocket] = listenIp.announcedIp;

					if (listenIp.announcedIp.empty())
						this->iceCandidates.emplace_back(udpSocket, icePriority);
					else
						this->iceCandidates.emplace_back(udpSocket, icePriority, listenIp.announcedIp);
				}

				if (enableTcp)
				{
					uint16_t iceLocalPreference =
					  IceCandidateDefaultLocalPriority - iceLocalPreferenceDecrement;

					if (preferTcp)
						iceLocalPreference += 1000;

					uint32_t icePriority = generateIceCandidatePriority(iceLocalPreference);

					// This may throw.
					auto* tcpServer = new RTC::TcpServer(this, this, listenIp.ip);

					this->tcpServers[tcpServer] = listenIp.announcedIp;

					if (listenIp.announcedIp.empty())
						this->iceCandidates.emplace_back(tcpServer, icePriority);
					else
						this->iceCandidates.emplace_back(tcpServer, icePriority, listenIp.announcedIp);
				}

				// Decrement initial ICE local preference for next IP.
				iceLocalPreferenceDecrement += 100;
			}

			// Create a ICE server.
			this->iceServer = new RTC::IceServer(
			  this, Utils::Crypto::GetRandomString(16), Utils::Crypto::GetRandomString(32));

			// Create a DTLS transport.
			this->dtlsTransport = new RTC::DtlsTransport(this);
		}
		catch (const MediaSoupError& error)
		{
			// Must delete everything since the destructor won't be called.

			delete this->dtlsTransport;
			this->dtlsTransport = nullptr;

			delete this->iceServer;
			this->iceServer = nullptr;

			for (auto& kv : this->udpSockets)
			{
				auto* udpSocket = kv.first;

				delete udpSocket;
			}
			this->udpSockets.clear();

			for (auto& kv : this->tcpServers)
			{
				auto* tcpServer = kv.first;

				delete tcpServer;
			}
			this->tcpServers.clear();

			this->iceCandidates.clear();

			throw;
		}
	}

	WebRtcTransport::~WebRtcTransport()
	{
		MS_TRACE();

		// Must delete the DTLS transport first since it will generate a DTLS alert
		// to be sent.
		delete this->dtlsTransport;
		this->dtlsTransport = nullptr;

		delete this->iceServer;

		for (auto& kv : this->udpSockets)
		{
			auto* udpSocket = kv.first;

			delete udpSocket;
		}
		this->udpSockets.clear();

		for (auto& kv : this->tcpServers)
		{
			auto* tcpServer = kv.first;

			delete tcpServer;
		}

		this->iceCandidates.clear();

		delete this->srtpRecvSession;
		this->srtpRecvSession = nullptr;

		delete this->srtpSendSession;
		this->srtpSendSession = nullptr;
	}

	void WebRtcTransport::FillJson(json& jsonObject) const
	{
		MS_TRACE();

		// Call the parent method.
		RTC::Transport::FillJson(jsonObject);

		// Add iceRole (we are always "controlled").
		jsonObject["iceRole"] = "controlled";

		// Add iceParameters.
		jsonObject["iceParameters"] = json::object();
		auto jsonIceParametersIt    = jsonObject.find("iceParameters");

		(*jsonIceParametersIt)["usernameFragment"] = this->iceServer->GetUsernameFragment();
		(*jsonIceParametersIt)["password"]         = this->iceServer->GetPassword();
		(*jsonIceParametersIt)["iceLite"]          = true;

		// Add iceCandidates.
		jsonObject["iceCandidates"] = json::array();
		auto jsonIceCandidatesIt    = jsonObject.find("iceCandidates");

		for (size_t i{ 0 }; i < this->iceCandidates.size(); ++i)
		{
			jsonIceCandidatesIt->emplace_back(json::value_t::object);

			auto& jsonEntry    = (*jsonIceCandidatesIt)[i];
			auto& iceCandidate = this->iceCandidates[i];

			iceCandidate.FillJson(jsonEntry);
		}

		// Add iceState.
		switch (this->iceServer->GetState())
		{
			case RTC::IceServer::IceState::NEW:
				jsonObject["iceState"] = "new";
				break;
			case RTC::IceServer::IceState::CONNECTED:
				jsonObject["iceState"] = "connected";
				break;
			case RTC::IceServer::IceState::COMPLETED:
				jsonObject["iceState"] = "completed";
				break;
			case RTC::IceServer::IceState::DISCONNECTED:
				jsonObject["iceState"] = "disconnected";
				break;
		}

		// Add iceSelectedTuple.
		if (this->iceSelectedTuple != nullptr)
			this->iceSelectedTuple->FillJson(jsonObject["iceSelectedTuple"]);

		// Add dtlsParameters.
		jsonObject["dtlsParameters"] = json::object();
		auto jsonDtlsParametersIt    = jsonObject.find("dtlsParameters");

		// Add dtlsParameters.fingerprints.
		(*jsonDtlsParametersIt)["fingerprints"] = json::array();
		auto jsonDtlsParametersFingerprintsIt   = jsonDtlsParametersIt->find("fingerprints");
		auto& fingerprints                      = this->dtlsTransport->GetLocalFingerprints();

		for (size_t i{ 0 }; i < fingerprints.size(); ++i)
		{
			jsonDtlsParametersFingerprintsIt->emplace_back(json::value_t::object);

			auto& jsonEntry   = (*jsonDtlsParametersFingerprintsIt)[i];
			auto& fingerprint = fingerprints[i];

			jsonEntry["algorithm"] =
			  RTC::DtlsTransport::GetFingerprintAlgorithmString(fingerprint.algorithm);
			jsonEntry["value"] = fingerprint.value;
		}

		// Add dtlsParameters.role.
		switch (this->dtlsRole)
		{
			case RTC::DtlsTransport::Role::NONE:
				(*jsonDtlsParametersIt)["role"] = "none";
				break;
			case RTC::DtlsTransport::Role::AUTO:
				(*jsonDtlsParametersIt)["role"] = "auto";
				break;
			case RTC::DtlsTransport::Role::CLIENT:
				(*jsonDtlsParametersIt)["role"] = "client";
				break;
			case RTC::DtlsTransport::Role::SERVER:
				(*jsonDtlsParametersIt)["role"] = "server";
				break;
		}

		// Add dtlsState.
		switch (this->dtlsTransport->GetState())
		{
			case RTC::DtlsTransport::DtlsState::NEW:
				jsonObject["dtlsState"] = "new";
				break;
			case RTC::DtlsTransport::DtlsState::CONNECTING:
				jsonObject["dtlsState"] = "connecting";
				break;
			case RTC::DtlsTransport::DtlsState::CONNECTED:
				jsonObject["dtlsState"] = "connected";
				break;
			case RTC::DtlsTransport::DtlsState::FAILED:
				jsonObject["dtlsState"] = "failed";
				break;
			case RTC::DtlsTransport::DtlsState::CLOSED:
				jsonObject["dtlsState"] = "closed";
				break;
		}
	}

	void WebRtcTransport::FillJsonStats(json& jsonArray)
	{
		MS_TRACE();

		// Call the parent method.
		RTC::Transport::FillJsonStats(jsonArray);

		auto& jsonObject = jsonArray[0];

		// Add type.
		jsonObject["type"] = "webrtc-transport";

		// Add iceRole (we are always "controlled").
		jsonObject["iceRole"] = "controlled";

		// Add iceState.
		switch (this->iceServer->GetState())
		{
			case RTC::IceServer::IceState::NEW:
				jsonObject["iceState"] = "new";
				break;
			case RTC::IceServer::IceState::CONNECTED:
				jsonObject["iceState"] = "connected";
				break;
			case RTC::IceServer::IceState::COMPLETED:
				jsonObject["iceState"] = "completed";
				break;
			case RTC::IceServer::IceState::DISCONNECTED:
				jsonObject["iceState"] = "disconnected";
				break;
		}

		if (this->iceSelectedTuple != nullptr)
		{
			// Add iceSelectedTuple.
			this->iceSelectedTuple->FillJson(jsonObject["iceSelectedTuple"]);
		}

		// Add dtlsState.
		switch (this->dtlsTransport->GetState())
		{
			case RTC::DtlsTransport::DtlsState::NEW:
				jsonObject["dtlsState"] = "new";
				break;
			case RTC::DtlsTransport::DtlsState::CONNECTING:
				jsonObject["dtlsState"] = "connecting";
				break;
			case RTC::DtlsTransport::DtlsState::CONNECTED:
				jsonObject["dtlsState"] = "connected";
				break;
			case RTC::DtlsTransport::DtlsState::FAILED:
				jsonObject["dtlsState"] = "failed";
				break;
			case RTC::DtlsTransport::DtlsState::CLOSED:
				jsonObject["dtlsState"] = "closed";
				break;
		}
	}

	void WebRtcTransport::HandleRequest(Channel::Request* request)
	{
		MS_TRACE();

		switch (request->methodId)
		{
			case Channel::Request::MethodId::TRANSPORT_CONNECT:
			{
				// Ensure this method is not called twice.
				if (this->connectCalled)
					MS_THROW_ERROR("connect() already called");

				RTC::DtlsTransport::Fingerprint dtlsRemoteFingerprint;
				RTC::DtlsTransport::Role dtlsRemoteRole;

				auto jsonDtlsParametersIt = request->data.find("dtlsParameters");

				if (jsonDtlsParametersIt == request->data.end() || !jsonDtlsParametersIt->is_object())
					MS_THROW_TYPE_ERROR("missing dtlsParameters");

				auto jsonFingerprintsIt = jsonDtlsParametersIt->find("fingerprints");

				if (jsonFingerprintsIt == jsonDtlsParametersIt->end() || !jsonFingerprintsIt->is_array())
					MS_THROW_TYPE_ERROR("missing dtlsParameters.fingerprints");

				// NOTE: Just take the first fingerprint.
				for (auto& jsonFingerprint : *jsonFingerprintsIt)
				{
					if (!jsonFingerprint.is_object())
						MS_THROW_TYPE_ERROR("wrong entry in dtlsParameters.fingerprints (not an object)");

					auto jsonAlgorithmIt = jsonFingerprint.find("algorithm");

					if (jsonAlgorithmIt == jsonFingerprint.end())
						MS_THROW_TYPE_ERROR("missing fingerprint.algorithm");
					else if (!jsonAlgorithmIt->is_string())
						MS_THROW_TYPE_ERROR("wrong fingerprint.algorithm (not a string)");

					dtlsRemoteFingerprint.algorithm =
					  RTC::DtlsTransport::GetFingerprintAlgorithm(jsonAlgorithmIt->get<std::string>());

					if (dtlsRemoteFingerprint.algorithm == RTC::DtlsTransport::FingerprintAlgorithm::NONE)
						MS_THROW_TYPE_ERROR("invalid fingerprint.algorithm value");

					auto jsonValueIt = jsonFingerprint.find("value");

					if (jsonValueIt == jsonFingerprint.end())
						MS_THROW_TYPE_ERROR("missing fingerprint.value");
					else if (!jsonValueIt->is_string())
						MS_THROW_TYPE_ERROR("wrong fingerprint.value (not a string)");

					dtlsRemoteFingerprint.value = jsonValueIt->get<std::string>();

					// Just use the first fingerprint.
					break;
				}

				auto jsonRoleIt = jsonDtlsParametersIt->find("role");

				if (jsonRoleIt != jsonDtlsParametersIt->end())
				{
					if (!jsonRoleIt->is_string())
						MS_THROW_TYPE_ERROR("wrong dtlsParameters.role (not a string)");

					dtlsRemoteRole = RTC::DtlsTransport::StringToRole(jsonRoleIt->get<std::string>());

					if (dtlsRemoteRole == RTC::DtlsTransport::Role::NONE)
						MS_THROW_TYPE_ERROR("invalid dtlsParameters.role value");
				}
				else
				{
					dtlsRemoteRole = RTC::DtlsTransport::Role::AUTO;
				}

				// Set local DTLS role.
				switch (dtlsRemoteRole)
				{
					case RTC::DtlsTransport::Role::CLIENT:
					{
						this->dtlsRole = RTC::DtlsTransport::Role::SERVER;

						break;
					}
					case RTC::DtlsTransport::Role::SERVER:
					{
						this->dtlsRole = RTC::DtlsTransport::Role::CLIENT;

						break;
					}
					// If the peer has role "auto" we become "client" since we are ICE controlled.
					case RTC::DtlsTransport::Role::AUTO:
					{
						this->dtlsRole = RTC::DtlsTransport::Role::CLIENT;

						break;
					}
					case RTC::DtlsTransport::Role::NONE:
					{
						MS_THROW_TYPE_ERROR("invalid remote DTLS role");
					}
				}

				this->connectCalled = true;

				// Pass the remote fingerprint to the DTLS transport.
				if (this->dtlsTransport->SetRemoteFingerprint(dtlsRemoteFingerprint))
				{
					// If everything is fine, we may run the DTLS transport if ready.
					MayRunDtlsTransport();
				}

				// Tell the caller about the selected local DTLS role.
				json data = json::object();

				switch (this->dtlsRole)
				{
					case RTC::DtlsTransport::Role::CLIENT:
						data["dtlsLocalRole"] = "client";
						break;

					case RTC::DtlsTransport::Role::SERVER:
						data["dtlsLocalRole"] = "server";
						break;

					default:
						MS_ABORT("invalid local DTLS role");
				}

				request->Accept(data);

				break;
			}

			case Channel::Request::MethodId::TRANSPORT_RESTART_ICE:
			{
				std::string usernameFragment = Utils::Crypto::GetRandomString(16);
				std::string password         = Utils::Crypto::GetRandomString(32);

				this->iceServer->SetUsernameFragment(usernameFragment);
				this->iceServer->SetPassword(password);

				MS_DEBUG_DEV(
				  "WebRtcTransport ICE usernameFragment and password changed [id:%s]", this->id.c_str());

				// Reply with the updated ICE local parameters.
				json data = json::object();

				data["iceParameters"]    = json::object();
				auto jsonIceParametersIt = data.find("iceParameters");

				(*jsonIceParametersIt)["usernameFragment"] = this->iceServer->GetUsernameFragment();
				(*jsonIceParametersIt)["password"]         = this->iceServer->GetPassword();
				(*jsonIceParametersIt)["iceLite"]          = true;

				request->Accept(data);

				break;
			}

			default:
			{
				// Pass it to the parent class.
				RTC::Transport::HandleRequest(request);
			}
		}
	}

	inline bool WebRtcTransport::IsConnected() const
	{
		// clang-format off
		return (
			this->iceSelectedTuple != nullptr &&
			this->dtlsTransport != nullptr &&
			this->dtlsTransport->GetState() == RTC::DtlsTransport::DtlsState::CONNECTED
		);
		// clang-format on
	}

	void WebRtcTransport::MayRunDtlsTransport()
	{
		MS_TRACE();

		// Do nothing if we have the same local DTLS role as the DTLS transport.
		// NOTE: local role in DTLS transport can be NONE, but not ours.
		if (this->dtlsTransport->GetLocalRole() == this->dtlsRole)
			return;

		// Check our local DTLS role.
		switch (this->dtlsRole)
		{
			// If still 'auto' then transition to 'server' if ICE is 'connected' or
			// 'completed'.
			case RTC::DtlsTransport::Role::AUTO:
			{
				if (
				  this->iceServer->GetState() == RTC::IceServer::IceState::CONNECTED ||
				  this->iceServer->GetState() == RTC::IceServer::IceState::COMPLETED)
				{
					MS_DEBUG_TAG(
					  dtls, "transition from DTLS local role 'auto' to 'server' and running DTLS transport");

					this->dtlsRole = RTC::DtlsTransport::Role::SERVER;
					this->dtlsTransport->Run(RTC::DtlsTransport::Role::SERVER);
				}

				break;
			}

			// 'client' is only set if a 'connect' request was previously called with
			// remote DTLS role 'server'.
			//
			// If 'client' then wait for ICE to be 'completed' (got USE-CANDIDATE).
			//
			// NOTE: This is the theory, however let's be more flexible as told here:
			//   https://bugs.chromium.org/p/webrtc/issues/detail?id=3661
			case RTC::DtlsTransport::Role::CLIENT:
			{
				if (
				  this->iceServer->GetState() == RTC::IceServer::IceState::CONNECTED ||
				  this->iceServer->GetState() == RTC::IceServer::IceState::COMPLETED)
				{
					MS_DEBUG_TAG(dtls, "running DTLS transport in local role 'client'");

					this->dtlsTransport->Run(RTC::DtlsTransport::Role::CLIENT);
				}

				break;
			}

			// If 'server' then run the DTLS transport if ICE is 'connected' (not yet
			// USE-CANDIDATE) or 'completed'.
			case RTC::DtlsTransport::Role::SERVER:
			{
				if (
				  this->iceServer->GetState() == RTC::IceServer::IceState::CONNECTED ||
				  this->iceServer->GetState() == RTC::IceServer::IceState::COMPLETED)
				{
					MS_DEBUG_TAG(dtls, "running DTLS transport in local role 'server'");

					this->dtlsTransport->Run(RTC::DtlsTransport::Role::SERVER);
				}

				break;
			}

			case RTC::DtlsTransport::Role::NONE:
			{
				MS_ABORT("local DTLS role not set");
			}
		}
	}

	void WebRtcTransport::SendRtpPacket(RTC::RtpPacket* packet)
	{
		MS_TRACE();

		if (!IsConnected())
			return;

		// Ensure there is sending SRTP session.
		if (this->srtpSendSession == nullptr)
		{
			MS_WARN_DEV("ignoring RTP packet due to non sending SRTP session");

			return;
		}

		const uint8_t* data = packet->GetData();
		size_t len          = packet->GetSize();

		if (!this->srtpSendSession->EncryptRtp(&data, &len))
			return;

		// TODO: Uncomment this when we need it for Transport-CC client.
		// auto seq = packet->GetSequenceNumber();

		// this->iceSelectedTuple->Send(data, len, [seq](bool sent) {
		// 	if (sent)
		// 		MS_DUMP("RTP packet sent! [seq:%" PRIu16 "]", seq);
		// 	else
		// 		MS_DUMP("RTP packet NOT sent! [seq:%" PRIu16 "]", seq);
		// });

		// TODO: Remove this when the above code is uncommented.
		this->iceSelectedTuple->Send(data, len);

		// Increase send transmission.
		RTC::Transport::DataSent(len);
	}

	void WebRtcTransport::SendRtcpPacket(RTC::RTCP::Packet* packet)
	{
		MS_TRACE();

		if (!IsConnected())
			return;

		const uint8_t* data = packet->GetData();
		size_t len          = packet->GetSize();

		// Ensure there is sending SRTP session.
		if (this->srtpSendSession == nullptr)
		{
			MS_WARN_DEV("ignoring RTCP packet due to non sending SRTP session");

			return;
		}

		if (!this->srtpSendSession->EncryptRtcp(&data, &len))
			return;

		this->iceSelectedTuple->Send(data, len);

		// Increase send transmission.
		RTC::Transport::DataSent(len);
	}

	void WebRtcTransport::SendRtcpCompoundPacket(RTC::RTCP::CompoundPacket* packet)
	{
		MS_TRACE();

		if (!IsConnected())
			return;

		const uint8_t* data = packet->GetData();
		size_t len          = packet->GetSize();

		// Ensure there is sending SRTP session.
		if (this->srtpSendSession == nullptr)
		{
			MS_WARN_TAG(rtcp, "ignoring RTCP compound packet due to non sending SRTP session");

			return;
		}

		if (!this->srtpSendSession->EncryptRtcp(&data, &len))
			return;

		this->iceSelectedTuple->Send(data, len);

		// Increase send transmission.
		RTC::Transport::DataSent(len);
	}

	void WebRtcTransport::SendSctpData(const uint8_t* data, size_t len)
	{
		MS_TRACE();

		// clang-format on
		if (!IsConnected())
		{
			MS_WARN_TAG(sctp, "DTLS not connected, cannot send SCTP data");

			return;
		}

		this->dtlsTransport->SendApplicationData(data, len);
	}

	inline void WebRtcTransport::OnPacketReceived(
	  RTC::TransportTuple* tuple, const uint8_t* data, size_t len)
	{
		MS_TRACE();

		// Increase receive transmission.
		RTC::Transport::DataReceived(len);

		// Check if it's STUN.
		if (RTC::StunPacket::IsStun(data, len))
		{
			OnStunDataReceived(tuple, data, len);
		}
		// Check if it's RTCP.
		else if (RTC::RTCP::Packet::IsRtcp(data, len))
		{
			OnRtcpDataReceived(tuple, data, len);
		}
		// Check if it's RTP.
		else if (RTC::RtpPacket::IsRtp(data, len))
		{
			OnRtpDataReceived(tuple, data, len);
		}
		// Check if it's DTLS.
		else if (RTC::DtlsTransport::IsDtls(data, len))
		{
			OnDtlsDataReceived(tuple, data, len);
		}
		else
		{
			MS_WARN_DEV("ignoring received packet of unknown type");
		}
	}

	inline void WebRtcTransport::OnStunDataReceived(
	  RTC::TransportTuple* tuple, const uint8_t* data, size_t len)
	{
		MS_TRACE();

		RTC::StunPacket* packet = RTC::StunPacket::Parse(data, len);

		if (packet == nullptr)
		{
			MS_WARN_DEV("ignoring wrong STUN packet received");

			return;
		}

		// Pass it to the IceServer.
		this->iceServer->ProcessStunPacket(packet, tuple);

		delete packet;
	}

	inline void WebRtcTransport::OnDtlsDataReceived(
	  const RTC::TransportTuple* tuple, const uint8_t* data, size_t len)
	{
		MS_TRACE();

		// Ensure it comes from a valid tuple.
		if (!this->iceServer->IsValidTuple(tuple))
		{
			MS_WARN_TAG(dtls, "ignoring DTLS data coming from an invalid tuple");

			return;
		}

		// Trick for clients performing aggressive ICE regardless we are ICE-Lite.
		this->iceServer->ForceSelectedTuple(tuple);

		// Check that DTLS status is 'connecting' or 'connected'.
		if (
		  this->dtlsTransport->GetState() == RTC::DtlsTransport::DtlsState::CONNECTING ||
		  this->dtlsTransport->GetState() == RTC::DtlsTransport::DtlsState::CONNECTED)
		{
			MS_DEBUG_DEV("DTLS data received, passing it to the DTLS transport");

			this->dtlsTransport->ProcessDtlsData(data, len);
		}
		else
		{
			MS_WARN_TAG(dtls, "Transport is not 'connecting' or 'connected', ignoring received DTLS data");

			return;
		}
	}

	inline void WebRtcTransport::OnRtpDataReceived(
	  RTC::TransportTuple* tuple, const uint8_t* data, size_t len)
	{
		MS_TRACE();

		// Ensure DTLS is connected.
		if (this->dtlsTransport->GetState() != RTC::DtlsTransport::DtlsState::CONNECTED)
		{
			MS_DEBUG_2TAGS(dtls, rtp, "ignoring RTP packet while DTLS not connected");

			return;
		}

		// Ensure there is receiving SRTP session.
		if (this->srtpRecvSession == nullptr)
		{
			MS_DEBUG_TAG(srtp, "ignoring RTP packet due to non receiving SRTP session");

			return;
		}

		// Ensure it comes from a valid tuple.
		if (!this->iceServer->IsValidTuple(tuple))
		{
			MS_WARN_TAG(rtp, "ignoring RTP packet coming from an invalid tuple");

			return;
		}

		// Decrypt the SRTP packet.
		if (!this->srtpRecvSession->DecryptSrtp(data, &len))
		{
			RTC::RtpPacket* packet = RTC::RtpPacket::Parse(data, len);

			if (packet == nullptr)
			{
				MS_WARN_TAG(srtp, "DecryptSrtp() failed due to an invalid RTP packet");
			}
			else
			{
				MS_WARN_TAG(
				  srtp,
				  "DecryptSrtp() failed [ssrc:%" PRIu32 ", payloadType:%" PRIu8 ", seq:%" PRIu16 "]",
				  packet->GetSsrc(),
				  packet->GetPayloadType(),
				  packet->GetSequenceNumber());

				delete packet;
			}

			return;
		}

		RTC::RtpPacket* packet = RTC::RtpPacket::Parse(data, len);

		if (packet == nullptr)
		{
			MS_WARN_TAG(rtp, "received data is not a valid RTP packet");

			return;
		}

		// Trick for clients performing aggressive ICE regardless we are ICE-Lite.
		this->iceServer->ForceSelectedTuple(tuple);

		// Pass the packet to the parent transport.
		RTC::Transport::ReceiveRtpPacket(packet);
	}

	inline void WebRtcTransport::OnRtcpDataReceived(
	  RTC::TransportTuple* tuple, const uint8_t* data, size_t len)
	{
		MS_TRACE();

		// Ensure DTLS is connected.
		if (this->dtlsTransport->GetState() != RTC::DtlsTransport::DtlsState::CONNECTED)
		{
			MS_DEBUG_2TAGS(dtls, rtcp, "ignoring RTCP packet while DTLS not connected");

			return;
		}

		// Ensure there is receiving SRTP session.
		if (this->srtpRecvSession == nullptr)
		{
			MS_DEBUG_TAG(srtp, "ignoring RTCP packet due to non receiving SRTP session");

			return;
		}

		// Ensure it comes from a valid tuple.
		if (!this->iceServer->IsValidTuple(tuple))
		{
			MS_WARN_TAG(rtcp, "ignoring RTCP packet coming from an invalid tuple");

			return;
		}

		// Decrypt the SRTCP packet.
		if (!this->srtpRecvSession->DecryptSrtcp(data, &len))
			return;

		RTC::RTCP::Packet* packet = RTC::RTCP::Packet::Parse(data, len);

		if (packet == nullptr)
		{
			MS_WARN_TAG(rtcp, "received data is not a valid RTCP compound or single packet");

			return;
		}

		// Pass the packet to the parent transport.
		RTC::Transport::ReceiveRtcpPacket(packet);
	}

	inline void WebRtcTransport::OnUdpSocketPacketReceived(
	  RTC::UdpSocket* socket, const uint8_t* data, size_t len, const struct sockaddr* remoteAddr)
	{
		MS_TRACE();

		RTC::TransportTuple tuple(socket, remoteAddr);

		OnPacketReceived(&tuple, data, len);
	}

<<<<<<< HEAD
	inline void WebRtcTransport::OnTcpConnectionClosed(
=======
	inline void WebRtcTransport::OnRtcTcpConnectionClosed(
>>>>>>> 2c1f123a
	  RTC::TcpServer* /*tcpServer*/, RTC::TcpConnection* connection)
	{
		MS_TRACE();

		RTC::TransportTuple tuple(connection);

		this->iceServer->RemoveTuple(&tuple);
	}

	inline void WebRtcTransport::OnTcpConnectionPacketReceived(
	  RTC::TcpConnection* connection, const uint8_t* data, size_t len)
	{
		MS_TRACE();

		RTC::TransportTuple tuple(connection);

		OnPacketReceived(&tuple, data, len);
	}

	inline void WebRtcTransport::OnIceServerSendStunPacket(
	  const RTC::IceServer* /*iceServer*/, const RTC::StunPacket* packet, RTC::TransportTuple* tuple)
	{
		MS_TRACE();

		// Send the STUN response over the same transport tuple.
		tuple->Send(packet->GetData(), packet->GetSize());

		// Increase send transmission.
		RTC::Transport::DataSent(packet->GetSize());
	}

	inline void WebRtcTransport::OnIceServerSelectedTuple(
	  const RTC::IceServer* /*iceServer*/, RTC::TransportTuple* tuple)
	{
		MS_TRACE();

		/*
		 * RFC 5245 section 11.2 "Receiving Media":
		 *
		 * ICE implementations MUST be prepared to receive media on each component
		 * on any candidates provided for that component.
		 */

		// Update the selected tuple.
		this->iceSelectedTuple = tuple;

		MS_DEBUG_TAG(ice, "ICE selected tuple");

		// Notify the Node WebRtcTransport.
		json data = json::object();

		this->iceSelectedTuple->FillJson(data["iceSelectedTuple"]);

		Channel::Notifier::Emit(this->id, "iceselectedtuplechange", data);
	}

	inline void WebRtcTransport::OnIceServerConnected(const RTC::IceServer* /*iceServer*/)
	{
		MS_TRACE();

		MS_DEBUG_TAG(ice, "ICE connected");

		// Notify the Node WebRtcTransport.
		json data = json::object();

		data["iceState"] = "connected";

		Channel::Notifier::Emit(this->id, "icestatechange", data);

		// If ready, run the DTLS handler.
		MayRunDtlsTransport();
	}

	inline void WebRtcTransport::OnIceServerCompleted(const RTC::IceServer* /*iceServer*/)
	{
		MS_TRACE();

		MS_DEBUG_TAG(ice, "ICE completed");

		// Notify the Node WebRtcTransport.
		json data = json::object();

		data["iceState"] = "completed";

		Channel::Notifier::Emit(this->id, "icestatechange", data);

		// If ready, run the DTLS handler.
		MayRunDtlsTransport();
	}

	inline void WebRtcTransport::OnIceServerDisconnected(const RTC::IceServer* /*iceServer*/)
	{
		MS_TRACE();

		// Unset the selected tuple.
		this->iceSelectedTuple = nullptr;

		MS_DEBUG_TAG(ice, "ICE disconnected");

		// Notify the Node WebRtcTransport.
		json data = json::object();

		data["iceState"] = "disconnected";

		Channel::Notifier::Emit(this->id, "icestatechange", data);

		// Tell the parent class.
		RTC::Transport::Disconnected();
	}

	inline void WebRtcTransport::OnDtlsTransportConnecting(const RTC::DtlsTransport* /*dtlsTransport*/)
	{
		MS_TRACE();

		MS_DEBUG_TAG(dtls, "DTLS connecting");

		// Notify the Node WebRtcTransport.
		json data = json::object();

		data["dtlsState"] = "connecting";

		Channel::Notifier::Emit(this->id, "dtlsstatechange", data);
	}

	inline void WebRtcTransport::OnDtlsTransportConnected(
	  const RTC::DtlsTransport* /*dtlsTransport*/,
	  RTC::SrtpSession::Profile srtpProfile,
	  uint8_t* srtpLocalKey,
	  size_t srtpLocalKeyLen,
	  uint8_t* srtpRemoteKey,
	  size_t srtpRemoteKeyLen,
	  std::string& remoteCert)
	{
		MS_TRACE();

		MS_DEBUG_TAG(dtls, "DTLS connected");

		// Close it if it was already set and update it.
		if (this->srtpSendSession != nullptr)
		{
			delete this->srtpSendSession;
			this->srtpSendSession = nullptr;
		}
		if (this->srtpRecvSession != nullptr)
		{
			delete this->srtpRecvSession;
			this->srtpRecvSession = nullptr;
		}

		try
		{
			this->srtpSendSession = new RTC::SrtpSession(
			  RTC::SrtpSession::Type::OUTBOUND, srtpProfile, srtpLocalKey, srtpLocalKeyLen);
		}
		catch (const MediaSoupError& error)
		{
			MS_ERROR("error creating SRTP sending session: %s", error.what());
		}

		try
		{
			this->srtpRecvSession = new RTC::SrtpSession(
			  RTC::SrtpSession::Type::INBOUND, srtpProfile, srtpRemoteKey, srtpRemoteKeyLen);
		}
		catch (const MediaSoupError& error)
		{
			MS_ERROR("error creating SRTP receiving session: %s", error.what());

			delete this->srtpSendSession;
			this->srtpSendSession = nullptr;
		}

		// Notify the Node WebRtcTransport.
		json data = json::object();

		data["dtlsState"]      = "connected";
		data["dtlsRemoteCert"] = remoteCert;

		Channel::Notifier::Emit(this->id, "dtlsstatechange", data);

		// Tell the parent class.
		RTC::Transport::Connected();
	}

	inline void WebRtcTransport::OnDtlsTransportFailed(const RTC::DtlsTransport* /*dtlsTransport*/)
	{
		MS_TRACE();

		MS_WARN_TAG(dtls, "DTLS failed");

		// Notify the Node WebRtcTransport.
		json data = json::object();

		data["dtlsState"] = "failed";

		Channel::Notifier::Emit(this->id, "dtlsstatechange", data);
	}

	inline void WebRtcTransport::OnDtlsTransportClosed(const RTC::DtlsTransport* /*dtlsTransport*/)
	{
		MS_TRACE();

		MS_WARN_TAG(dtls, "DTLS remotely closed");

		// Notify the Node WebRtcTransport.
		json data = json::object();

		data["dtlsState"] = "closed";

		Channel::Notifier::Emit(this->id, "dtlsstatechange", data);

		// Tell the parent class.
		RTC::Transport::Disconnected();
	}

	inline void WebRtcTransport::OnDtlsTransportSendData(
	  const RTC::DtlsTransport* /*dtlsTransport*/, const uint8_t* data, size_t len)
	{
		MS_TRACE();

		if (this->iceSelectedTuple == nullptr)
		{
			MS_WARN_TAG(dtls, "no selected tuple set, cannot send DTLS packet");

			return;
		}

		this->iceSelectedTuple->Send(data, len);

		// Increase send transmission.
		RTC::Transport::DataSent(len);
	}

	inline void WebRtcTransport::OnDtlsTransportApplicationDataReceived(
	  const RTC::DtlsTransport* /*dtlsTransport*/, const uint8_t* data, size_t len)
	{
		MS_TRACE();

		// Pass it to the parent transport.
		RTC::Transport::ReceiveSctpData(data, len);
	}
} // namespace RTC<|MERGE_RESOLUTION|>--- conflicted
+++ resolved
@@ -994,11 +994,7 @@
 		OnPacketReceived(&tuple, data, len);
 	}
 
-<<<<<<< HEAD
-	inline void WebRtcTransport::OnTcpConnectionClosed(
-=======
 	inline void WebRtcTransport::OnRtcTcpConnectionClosed(
->>>>>>> 2c1f123a
 	  RTC::TcpServer* /*tcpServer*/, RTC::TcpConnection* connection)
 	{
 		MS_TRACE();
