--- conflicted
+++ resolved
@@ -228,10 +228,7 @@
 		onDone(false);
 		Close();
 
-<<<<<<< HEAD
-=======
 		// Notify the listener.
->>>>>>> 2c1f123a
 		this->listener->OnTcpConnectionClosed(this);
 
 		return;
@@ -320,10 +317,7 @@
 		onDone(false);
 		Close();
 
-<<<<<<< HEAD
-=======
 		// Notify the listener.
->>>>>>> 2c1f123a
 		this->listener->OnTcpConnectionClosed(this);
 
 		return;
@@ -381,15 +375,6 @@
 	this->listener->OnTcpConnectionClosed(this);
 }
 
-void TcpConnection::ErrorReceiving()
-{
-	MS_ERROR();
-
-	Close();
-
-	this->listener->OnTcpConnectionClosed(this);
-}
-
 bool TcpConnection::SetPeerAddress()
 {
 	MS_TRACE();
@@ -470,10 +455,7 @@
 		// Close server side of the connection.
 		Close();
 
-<<<<<<< HEAD
-=======
 		// Notify the listener.
->>>>>>> 2c1f123a
 		this->listener->OnTcpConnectionClosed(this);
 	}
 	// Some error.
@@ -486,10 +468,7 @@
 		// Close server side of the connection.
 		Close();
 
-<<<<<<< HEAD
-=======
 		// Notify the listener.
->>>>>>> 2c1f123a
 		this->listener->OnTcpConnectionClosed(this);
 	}
 }
@@ -516,16 +495,9 @@
 
 		MS_WARN_DEV("write error, closing the connection: %s", uv_strerror(status));
 
-<<<<<<< HEAD
 		onDone(false);
 		Close();
 
 		this->listener->OnTcpConnectionClosed(this);
 	}
-=======
-	Close();
-
-	// Notify the listener.
-	this->listener->OnTcpConnectionClosed(this);
->>>>>>> 2c1f123a
 }